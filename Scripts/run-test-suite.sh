--- conflicted
+++ resolved
@@ -633,10 +633,6 @@
     else
         pass_rate=0
     fi
-<<<<<<< HEAD
-=======
-    
->>>>>>> f3960a53
     # Store results
     cat > "$TEST_RESULTS_DIR/parsed_results.json" << EOF
 {
