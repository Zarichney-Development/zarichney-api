--- conflicted
+++ resolved
@@ -111,11 +111,7 @@
     ```
 * **Common Pitfalls / Gotchas:**
     * Docker group membership issues on Linux/WSL2 - scripts provide `sg docker` fallback
-<<<<<<< HEAD
-    * API server must be stopped before running generation scripts to avoid port conflicts
-=======
     * API server port conflicts are now automatically resolved by the generation script
->>>>>>> 4cddd855
     * Recipe scraping tests depend on external site availability and selector accuracy
     * API startup issues will be captured in temporary log files for debugging
 
