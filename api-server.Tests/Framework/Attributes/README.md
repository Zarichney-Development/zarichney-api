--- conflicted
+++ resolved
@@ -19,17 +19,11 @@
 This directory houses attributes that modify xUnit's test execution behavior:
 
 * **`DockerAvailableFactAttribute.cs`:** An attribute (likely deriving from `FactAttribute`) that checks if the Docker daemon/engine is running on the test execution machine. If Docker is not available, tests decorated with this attribute are skipped, typically with an informative message.
-<<<<<<< HEAD
-* **`DependencyFactAttribute.cs`:** An attribute that derives from `FactAttribute` and works with custom test case discoverer/executer to check for the presence and validity of specific configuration settings or external dependencies needed for a test to run successfully. It can be used in two ways:
-  1. **With ExternalServices enum values (preferred):** `[DependencyFact(ExternalServices.LLM, ExternalServices.Transcription)]` - This approach directly checks if the specified features are available using the `IStatusService`. It automatically maps each ExternalServices to an appropriate TestCategories.Dependency trait for filtering and reporting purposes.
-  2. **With string-based trait dependencies (legacy):** `[DependencyFact]` combined with `[Trait(TestCategories.Dependency, TestCategories.ExternalOpenAI)]` - This approach uses the `ConfigurationStatusHelper` and is maintained for backward compatibility.
-=======
 * **`DependencyFactAttribute.cs`:** An attribute that derives from `FactAttribute` and works with custom test case discoverer/executer to check for the presence and validity of specific configuration settings or external dependencies needed for a test to run successfully. It can be used in these ways:
   1. **With ApiFeature enum values:** `[DependencyFact(ApiFeature.LLM, ApiFeature.Transcription)]` - This approach directly checks if the specified features are available using the `IStatusService`. It automatically maps each ApiFeature to an appropriate TestCategories.Dependency trait for filtering and reporting purposes.
   2. **With InfrastructureDependency enum values (preferred for infrastructure):** `[DependencyFact(InfrastructureDependency.Database)]` - This approach explicitly checks for infrastructure-level dependencies like Database or Docker availability using direct factory property checks.
   3. **With a combination of both:** `[DependencyFact(ApiFeature.LLM, InfrastructureDependency.Database)]` - For tests requiring both API features and infrastructure dependencies.
   4. **With string-based trait dependencies (legacy):** `[DependencyFact]` combined with `[Trait(TestCategories.Dependency, TestCategories.ExternalOpenAI)]` - This approach uses the `ConfigurationStatusHelper` and is maintained for backward compatibility.
->>>>>>> e4adb1a6
 * **`SkipMissingDependencyDiscoverer.cs` / `SkipMissingDependencyTestCase.cs`:** Supporting classes for `DependencyFactAttribute` that implement xUnit's test discovery and execution extensibility points to enable the conditional skipping logic.
 
 ## 3. Test Environment Setup
