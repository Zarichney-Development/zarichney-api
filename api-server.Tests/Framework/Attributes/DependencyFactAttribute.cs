using System.Collections.Generic;
using Xunit;
using Xunit.Sdk;
using Zarichney.Services.Status;

namespace Zarichney.Tests.Framework.Attributes;

/// <summary>
/// Custom Fact attribute that skips tests when dependencies are missing.
/// This attribute works with a custom test case discoverer that properly
/// skips tests when the test class indicates dependencies are missing.
///
<<<<<<< HEAD
/// The attribute can be used in two ways:
/// 1. With specific ExternalServices enums: [DependencyFact(ExternalServices.LLM, ExternalServices.Transcription)]
=======
/// The attribute can be used in these ways:
/// 1. With specific ApiFeature enums: [DependencyFact(ApiFeature.LLM, ApiFeature.Transcription)]
>>>>>>> e4adb1a6
///    This automatically maps to the appropriate dependency traits for filtering/reporting.
/// 2. With InfrastructureDependency enums: [DependencyFact(InfrastructureDependency.Database)]
///    This explicitly indicates infrastructure-level dependencies like Database or Docker.
/// 3. With a combination of both: [DependencyFact(ApiFeature.LLM, InfrastructureDependency.Database)]
///    For tests requiring both API features and infrastructure dependencies.
/// 4. Without parameters, relying on string-based trait dependencies: [DependencyFact]
///    combined with [Trait(TestCategories.Dependency, TestCategories.Database)]
///    This approach is maintained for backward compatibility.
/// </summary>
[XunitTestCaseDiscoverer("Zarichney.Tests.Framework.Helpers.SkipMissingDependencyDiscoverer", "Zarichney.Tests")]
public sealed class DependencyFactAttribute : FactAttribute
{
  // Maps ExternalServices enums to TestCategories.Dependency trait values
  private static readonly Dictionary<ExternalServices, string> ExternalServicesToTraitMap = new()
  {
    { ExternalServices.LLM, TestCategories.ExternalOpenAI },
    { ExternalServices.Transcription, TestCategories.ExternalOpenAI },
    { ExternalServices.EmailSending, TestCategories.ExternalMSGraph },
    { ExternalServices.Payments, TestCategories.ExternalStripe },
    { ExternalServices.GitHubAccess, TestCategories.ExternalGitHub },
    { ExternalServices.AiServices, TestCategories.ExternalOpenAI },
    // Core feature doesn't map to a specific external dependency
  };

  // Maps InfrastructureDependency enums to TestCategories.Dependency trait values
  private static readonly Dictionary<InfrastructureDependency, string> InfrastructureToTraitMap = new()
  {
    { InfrastructureDependency.Database, TestCategories.Database },
    { InfrastructureDependency.Docker, TestCategories.Docker }
  };

  // Store the mapped trait values for testing and for use by test discoverer
  private readonly List<(string Name, string Value)> _dependencyTraits = new();

  /// <summary>
  /// Gets the array of required ExternalServices values that must be available for the test to run.
  /// Will be null if the attribute was created without specifying ExternalServices dependencies.
  /// </summary>
  public ExternalServices[]? RequiredFeatures { get; }

  /// <summary>
  /// Gets the array of required InfrastructureDependency values that must be available for the test to run.
  /// Will be null if the attribute was created without specifying InfrastructureDependency dependencies.
  /// </summary>
  public InfrastructureDependency[]? RequiredInfrastructure { get; }

  /// <summary>
  /// Initializes a new instance of the <see cref="DependencyFactAttribute"/> class.
<<<<<<< HEAD
  /// This constructor is used when no specific ExternalServices dependencies are specified.
=======
  /// This constructor is used when no specific dependencies are specified.
>>>>>>> e4adb1a6
  /// The test will rely on string-based trait dependencies using [Trait(TestCategories.Dependency, ...)]
  /// </summary>
  public DependencyFactAttribute()
  {
    RequiredFeatures = null;
    RequiredInfrastructure = null;
  }

  /// <summary>
  /// Initializes a new instance of the <see cref="DependencyFactAttribute"/> class with specific
  /// ExternalServices dependencies that must be available for the test to run.
  /// Maps to appropriate TestCategories.Dependency traits for filtering/reporting.
  /// </summary>
  /// <param name="requiredFeatures">One or more ExternalServices enum values that must be available.</param>
  public DependencyFactAttribute(params ExternalServices[] requiredFeatures)
  {
    RequiredFeatures = requiredFeatures?.Length > 0 ? requiredFeatures : null;
<<<<<<< HEAD

=======
    RequiredInfrastructure = null;
    
>>>>>>> e4adb1a6
    // If RequiredFeatures is set, generate trait mappings for each feature
    if (RequiredFeatures != null)
    {
      foreach (var feature in RequiredFeatures)
      {
        if (ExternalServicesToTraitMap.TryGetValue(feature, out var traitValue))
        {
          // Store the trait mapping information
          _dependencyTraits.Add((TestCategories.Dependency, traitValue));
        }
      }
    }
  }

  /// <summary>
<<<<<<< HEAD
  /// Gets the collection of dependency traits that correspond to the ExternalServices values.
=======
  /// Initializes a new instance of the <see cref="DependencyFactAttribute"/> class with specific
  /// InfrastructureDependency dependencies that must be available for the test to run.
  /// Maps to appropriate TestCategories.Dependency traits for filtering/reporting.
  /// </summary>
  /// <param name="requiredInfrastructure">One or more InfrastructureDependency enum values that must be available.</param>
  public DependencyFactAttribute(params InfrastructureDependency[] requiredInfrastructure)
  {
    RequiredFeatures = null;
    RequiredInfrastructure = requiredInfrastructure?.Length > 0 ? requiredInfrastructure : null;
    
    // If RequiredInfrastructure is set, generate trait mappings for each infrastructure dependency
    if (RequiredInfrastructure != null)
    {
      foreach (var infrastructure in RequiredInfrastructure)
      {
        if (InfrastructureToTraitMap.TryGetValue(infrastructure, out var traitValue))
        {
          // Store the trait mapping information
          _dependencyTraits.Add((TestCategories.Dependency, traitValue));
        }
      }
    }
  }

  /// <summary>
  /// Initializes a new instance of the <see cref="DependencyFactAttribute"/> class with specific
  /// ApiFeature and InfrastructureDependency dependencies that must be available for the test to run.
  /// Maps to appropriate TestCategories.Dependency traits for filtering/reporting.
  /// </summary>
  /// <param name="requiredFeature">An ApiFeature enum value that must be available.</param>
  /// <param name="requiredInfrastructure">An InfrastructureDependency enum value that must be available.</param>
  public DependencyFactAttribute(ApiFeature requiredFeature, InfrastructureDependency requiredInfrastructure)
  {
    RequiredFeatures = new[] { requiredFeature };
    RequiredInfrastructure = new[] { requiredInfrastructure };
    
    // Generate trait mappings for the feature
    if (ApiFeatureToTraitMap.TryGetValue(requiredFeature, out var featureTraitValue))
    {
      _dependencyTraits.Add((TestCategories.Dependency, featureTraitValue));
    }
    
    // Generate trait mappings for the infrastructure dependency
    if (InfrastructureToTraitMap.TryGetValue(requiredInfrastructure, out var infraTraitValue))
    {
      _dependencyTraits.Add((TestCategories.Dependency, infraTraitValue));
    }
  }

  /// <summary>
  /// Gets the collection of dependency traits that correspond to the ApiFeature and InfrastructureDependency values.
>>>>>>> e4adb1a6
  /// This is used both for testing and to allow the test discoverer to see the trait mappings.
  /// </summary>
  /// <returns>Collection of trait name/value pairs.</returns>
  public IReadOnlyCollection<(string Name, string Value)> GetDependencyTraits() => _dependencyTraits;
}<|MERGE_RESOLUTION|>--- conflicted
+++ resolved
@@ -1,4 +1,3 @@
-using System.Collections.Generic;
 using Xunit;
 using Xunit.Sdk;
 using Zarichney.Services.Status;
@@ -10,13 +9,8 @@
 /// This attribute works with a custom test case discoverer that properly
 /// skips tests when the test class indicates dependencies are missing.
 ///
-<<<<<<< HEAD
-/// The attribute can be used in two ways:
+/// The attribute can be used in these ways:
 /// 1. With specific ExternalServices enums: [DependencyFact(ExternalServices.LLM, ExternalServices.Transcription)]
-=======
-/// The attribute can be used in these ways:
-/// 1. With specific ApiFeature enums: [DependencyFact(ApiFeature.LLM, ApiFeature.Transcription)]
->>>>>>> e4adb1a6
 ///    This automatically maps to the appropriate dependency traits for filtering/reporting.
 /// 2. With InfrastructureDependency enums: [DependencyFact(InfrastructureDependency.Database)]
 ///    This explicitly indicates infrastructure-level dependencies like Database or Docker.
@@ -55,7 +49,7 @@
   /// Gets the array of required ExternalServices values that must be available for the test to run.
   /// Will be null if the attribute was created without specifying ExternalServices dependencies.
   /// </summary>
-  public ExternalServices[]? RequiredFeatures { get; }
+  public ExternalServices[]? RequiredExternalServices { get; }
 
   /// <summary>
   /// Gets the array of required InfrastructureDependency values that must be available for the test to run.
@@ -65,16 +59,12 @@
 
   /// <summary>
   /// Initializes a new instance of the <see cref="DependencyFactAttribute"/> class.
-<<<<<<< HEAD
-  /// This constructor is used when no specific ExternalServices dependencies are specified.
-=======
   /// This constructor is used when no specific dependencies are specified.
->>>>>>> e4adb1a6
   /// The test will rely on string-based trait dependencies using [Trait(TestCategories.Dependency, ...)]
   /// </summary>
   public DependencyFactAttribute()
   {
-    RequiredFeatures = null;
+    RequiredExternalServices = null;
     RequiredInfrastructure = null;
   }
 
@@ -86,17 +76,13 @@
   /// <param name="requiredFeatures">One or more ExternalServices enum values that must be available.</param>
   public DependencyFactAttribute(params ExternalServices[] requiredFeatures)
   {
-    RequiredFeatures = requiredFeatures?.Length > 0 ? requiredFeatures : null;
-<<<<<<< HEAD
+    RequiredExternalServices = requiredFeatures.Length > 0 ? requiredFeatures : null;
+    RequiredInfrastructure = null;
 
-=======
-    RequiredInfrastructure = null;
-    
->>>>>>> e4adb1a6
-    // If RequiredFeatures is set, generate trait mappings for each feature
-    if (RequiredFeatures != null)
+    // If RequiredExternalServices is set, generate trait mappings for each feature
+    if (RequiredExternalServices != null)
     {
-      foreach (var feature in RequiredFeatures)
+      foreach (var feature in RequiredExternalServices)
       {
         if (ExternalServicesToTraitMap.TryGetValue(feature, out var traitValue))
         {
@@ -108,9 +94,7 @@
   }
 
   /// <summary>
-<<<<<<< HEAD
   /// Gets the collection of dependency traits that correspond to the ExternalServices values.
-=======
   /// Initializes a new instance of the <see cref="DependencyFactAttribute"/> class with specific
   /// InfrastructureDependency dependencies that must be available for the test to run.
   /// Maps to appropriate TestCategories.Dependency traits for filtering/reporting.
@@ -118,9 +102,9 @@
   /// <param name="requiredInfrastructure">One or more InfrastructureDependency enum values that must be available.</param>
   public DependencyFactAttribute(params InfrastructureDependency[] requiredInfrastructure)
   {
-    RequiredFeatures = null;
-    RequiredInfrastructure = requiredInfrastructure?.Length > 0 ? requiredInfrastructure : null;
-    
+    RequiredExternalServices = null;
+    RequiredInfrastructure = requiredInfrastructure.Length > 0 ? requiredInfrastructure : null;
+
     // If RequiredInfrastructure is set, generate trait mappings for each infrastructure dependency
     if (RequiredInfrastructure != null)
     {
@@ -142,17 +126,17 @@
   /// </summary>
   /// <param name="requiredFeature">An ApiFeature enum value that must be available.</param>
   /// <param name="requiredInfrastructure">An InfrastructureDependency enum value that must be available.</param>
-  public DependencyFactAttribute(ApiFeature requiredFeature, InfrastructureDependency requiredInfrastructure)
+  public DependencyFactAttribute(ExternalServices requiredFeature, InfrastructureDependency requiredInfrastructure)
   {
-    RequiredFeatures = new[] { requiredFeature };
+    RequiredExternalServices = new[] { requiredFeature };
     RequiredInfrastructure = new[] { requiredInfrastructure };
-    
+
     // Generate trait mappings for the feature
-    if (ApiFeatureToTraitMap.TryGetValue(requiredFeature, out var featureTraitValue))
+    if (ExternalServicesToTraitMap.TryGetValue(requiredFeature, out var featureTraitValue))
     {
       _dependencyTraits.Add((TestCategories.Dependency, featureTraitValue));
     }
-    
+
     // Generate trait mappings for the infrastructure dependency
     if (InfrastructureToTraitMap.TryGetValue(requiredInfrastructure, out var infraTraitValue))
     {
@@ -162,7 +146,6 @@
 
   /// <summary>
   /// Gets the collection of dependency traits that correspond to the ApiFeature and InfrastructureDependency values.
->>>>>>> e4adb1a6
   /// This is used both for testing and to allow the test discoverer to see the trait mappings.
   /// </summary>
   /// <returns>Collection of trait name/value pairs.</returns>
