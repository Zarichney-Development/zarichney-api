# Module/Directory: /api-server.Tests/Integration

**Last Updated:** 2025-04-22

> **Parent:** [`/api-server.Tests/Framework/`](../README.md)

## 1. Purpose & Responsibility

* **What it is:** Contains integration tests that verify the behavior of the `api-server` application by interacting with its API endpoints using a realistic, in-memory hosted environment.
* **Key Responsibilities:**
  * Testing the end-to-end flow of requests through controllers, services, repositories, and potentially the database.
  * Validating API contracts (request/response formats, status codes).
  * Verifying component interactions and integration points.
  * Testing authentication and authorization rules for API endpoints.
  * Checking behavior with mocked external services (Stripe, OpenAI, etc.).
* **Why it exists:** To provide confidence that the different parts of the application work together correctly as a whole and that the public API behaves as expected under various conditions.
* **Submodule Structure:** Tests are typically organized in subdirectories mirroring the `api-server/Controllers` structure (e.g., `./Controllers/AuthControllerTests.cs`, `./Controllers/CookbookControllerTests.cs`). Other categories like `./Performance/` or `./Smoke/` may also exist.

## 2. Architecture & Key Concepts (Refactoring Planned)

### Current State (Pre-Refactor)

* **Test Host:** Uses `CustomWebApplicationFactory` often instantiated per test class via `IClassFixture` in base classes.
* **API Client:** Uses `ApiClientFixture` which creates its *own* factory instance, shared via `ICollectionFixture` in the `"Integration Tests"` collection.
* **Collections:** Uses two separate collections (`"Integration Tests"` and `"Database Integration Tests"`) with different shared fixture setups.
* **Base Classes:** `IntegrationTestBase` and `DatabaseIntegrationTestBase` declare `IClassFixture<>`, leading to potential redundancy and confusion with collection fixtures.
* **Issues:** This leads to inefficient fixture instantiation (multiple factories) and potential configuration mismatches.

### Desired Future State (Consolidated Approach - TDD v1.5)

* **Single Collection:** All integration tests will belong to a single `[Collection("Integration")]`. This collection definition will provide shared instances of `CustomWebApplicationFactory`, `DatabaseFixture`, and `ApiClientFixture` using `ICollectionFixture<>`.
* **Shared Fixtures:** This ensures only one instance of the application host, database container (if used), and API client fixture is created and shared across all tests in the collection, improving performance and consistency.
* **Test Host (`CustomWebApplicationFactory`):** The single shared factory instance will be configured according to TDD v1.5 (refined config loading, prioritized DB selection).
* **API Client (`ApiClientFixture`):** The single shared instance will use the shared factory for client creation and configuration access.
* **Base Classes:**
  * `IntegrationTestBase`: Serves as the primary base, accepting shared fixtures (`CustomWebApplicationFactory`, `ApiClientFixture`) via constructor injection (but *without* declaring `IClassFixture<>`). Provides common setup (like dependency checking) and accessors.
  * `DatabaseIntegrationTestBase`: Inherits `IntegrationTestBase`, accepts the shared `DatabaseFixture` via constructor injection (without declaring `IClassFixture<>`), and provides database-specific helpers (like `ResetDatabaseAsync`).
* **Database Interaction:** Tests requiring database access will inherit `DatabaseIntegrationTestBase` and use the shared `DatabaseFixture`. Migrations will be applied automatically by the fixture. `ResetDatabaseAsync` must be called before seeding/mutating data.
* **Mocking:** Mocks for external services are registered in the shared factory and retrieved via `Factory.Services.GetRequiredService<Mock<IService>>()`.
* **Authentication:** Authenticated calls use the client from the shared `ApiClientFixture` (`AuthenticatedApiClient` property in base class).
* **Dependency Skipping:** Continues to use `[DependencyFact]` and dependency traits along with logic in `IntegrationTestBase` to automatically skip tests if required configurations are unavailable.

## 3. Interface Contract & Assumptions (Future State)

* **Tests as Consumers:** Integration tests act as consumers of the `api-server` API (via the Refit client), the shared test fixtures, and the base classes.
* **Critical Assumptions:**
  * Assumes the shared `CustomWebApplicationFactory`, `DatabaseFixture`, and `ApiClientFixture` are correctly configured and functional according to TDD v1.5.
  * Assumes the generated Refit client in [`/api-server.Tests/Framework/Client/`](../Client/README.md) is up-to-date with the actual API contract.
  * Assumes the dependency checking mechanism accurately reflects the availability of necessary configurations.
  * Assumes mocks provided by the factories behave as expected (or are correctly configured within the test).

## 4. Local Conventions & Constraints (Future State)

* **Test Structure:** Follow AAA pattern. Use descriptive method names (`[MethodName]_[Scenario]_[ExpectedOutcome]`).
* **Assertions:** Use `FluentAssertions`. Assert on response status codes, DTO contents (`Should().BeEquivalentTo()`), and expected side effects. Include `.Because("...")` clauses.
* **Collection:** All integration tests **MUST** belong to the `[Collection("Integration")]`.
* **Base Class Inheritance:** Tests **MUST** inherit `IntegrationTestBase`. Tests requiring database access **MUST** inherit `DatabaseIntegrationTestBase`.
* **Traits:** Must use `[Trait("Category", "Integration")]` and relevant `Feature`, `Dependency`, and `Mutability` traits. For tests with dependencies:
<<<<<<< HEAD
  * **Preferred Method:** Use `[DependencyFact(ExternalServices.XYZ)]` with appropriate ExternalServices enum values. This will automatically map to the appropriate dependency traits for filtering/reporting.
=======
  * **Preferred Methods:**
    * For API features: Use `[DependencyFact(ApiFeature.XYZ)]` with appropriate ApiFeature enum values.
    * For infrastructure: Use `[DependencyFact(InfrastructureDependency.Database)]` with appropriate InfrastructureDependency enum values.
    * For combined dependencies: Use `[DependencyFact(ApiFeature.LLM, InfrastructureDependency.Database)]`.
  * Each of these enum-based approaches automatically maps to the appropriate TestCategories.Dependency traits for filtering/reporting.
>>>>>>> e4adb1a6
  * **Legacy Method:** Use `[DependencyFact]` combined with explicit `[Trait(TestCategories.Dependency, TestCategories.ExternalOpenAI)]` declarations.
* **API Interaction:** **MUST** use the Refit client provided by the base class (`ApiClient` or `AuthenticatedApiClient`). Direct service calls are forbidden.
* **Database Cleanup:** Call `await ResetDatabaseAsync()` at the start of tests modifying or relying on specific DB state.

## 5. How to Work With This Code (Future State)

* **Setup:** Ensure Docker is running if database tests are included. Run `Scripts/GenerateApiClient.ps1` if API contracts have changed. Ensure necessary configurations (user secrets, environment variables) are set for the desired scenario (local dev vs. CI).
* **Running Tests:** Use `dotnet test --filter "Category=Integration"`. Filter further by `Feature`, `Dependency`, or `Mutability` traits as needed.
* **Adding Tests:**
  1.  Create the test class in the appropriate subdirectory (e.g., `./Controllers/MyController/`).
  2.  Add `[Collection("Integration")]`.
  3.  Inherit from `IntegrationTestBase` or `DatabaseIntegrationTestBase` as needed.
  4.  Apply appropriate `[Trait]` and `[DependencyFact]` attributes.
  5.  Use `ApiClient` or `AuthenticatedApiClient` properties from the base class to make API calls.
  6.  If inheriting `DatabaseIntegrationTestBase`, call `ResetDatabaseAsync()` when necessary.
* **Common Pitfalls / Gotchas:**
  * Outdated Refit client.
  * Forgetting `ResetDatabaseAsync()`.
  * Missing `[Collection("Integration")]` attribute.
  * Inheriting the wrong base class (`IntegrationTestBase` when `DatabaseIntegrationTestBase` is needed).
  * Configuration issues causing unexpected skips or failures.

## 6. Dependencies

* **Internal Code Dependencies:**
  * [`/api-server.Tests/Framework/Fixtures/`](../Fixtures/README.md) - Core test environment setup (Factory, DB Fixture, API Client Fixture).
  * [`/api-server.Tests/Framework/Client/`](../Client/README.md) - Generated API client.
  * [`/api-server.Tests/Framework/Helpers/`](../Helpers/README.md) - Authentication and utility helpers.
  * [`/api-server.Tests/TestData/Builders/`](../../TestData/Builders/README.md) - For creating request DTOs.
  * [`/api-server.Tests/Framework/Mocks/Factories/`](../Mocks/Factories/README.md) - Relies on mocks registered by the factory.
* **External Library Dependencies:**
  * `Xunit` - Test framework.
  * `FluentAssertions` - Assertion library.
  * `Refit` - Used by the generated client.
* **Dependents (Impact of Changes):** CI/CD workflows consume the results of these tests.

## 7. Rationale & Key Historical Context

* Integration tests provide the highest level of confidence that the API functions correctly as a whole. Using an in-memory host with Testcontainers provides a balance of realism and test performance/isolation. Consolidating fixture management via a single `ICollectionFixture` definition improves efficiency and maintainability.

## 8. Known Issues & TODOs

* ~~Implement the fixture/collection consolidation described in Section 2 (Future State) and the [`/api-server.Tests/Framework/Fixtures/README.md`](../Fixtures/README.md). This includes:~~ ✅ Completed
  * ~~Defining the single `"Integration"` collection.~~ ✅ Completed
  * ~~Removing old collection definitions.~~ ✅ Completed
  * ~~Refactoring `ApiClientFixture`.~~ ✅ Completed
  * ~~Simplifying base classes (`IntegrationTestBase`, `DatabaseIntegrationTestBase`) by removing `IClassFixture<>`.~~ ✅ Completed
  * ~~Updating all test classes to use `[Collection("Integration")]` and inherit the correct base class.~~ ✅ Completed
* **TODO:** Implement comprehensive test coverage for all major API endpoints and scenarios.
* **TODO:** Continuously monitor test flakiness and performance after refactoring.
<|MERGE_RESOLUTION|>--- conflicted
+++ resolved
@@ -56,15 +56,11 @@
 * **Collection:** All integration tests **MUST** belong to the `[Collection("Integration")]`.
 * **Base Class Inheritance:** Tests **MUST** inherit `IntegrationTestBase`. Tests requiring database access **MUST** inherit `DatabaseIntegrationTestBase`.
 * **Traits:** Must use `[Trait("Category", "Integration")]` and relevant `Feature`, `Dependency`, and `Mutability` traits. For tests with dependencies:
-<<<<<<< HEAD
-  * **Preferred Method:** Use `[DependencyFact(ExternalServices.XYZ)]` with appropriate ExternalServices enum values. This will automatically map to the appropriate dependency traits for filtering/reporting.
-=======
   * **Preferred Methods:**
-    * For API features: Use `[DependencyFact(ApiFeature.XYZ)]` with appropriate ApiFeature enum values.
+    * For API features: Use `[DependencyFact(ExternalServices.XYZ)]` with appropriate ApiFeature enum values.
     * For infrastructure: Use `[DependencyFact(InfrastructureDependency.Database)]` with appropriate InfrastructureDependency enum values.
-    * For combined dependencies: Use `[DependencyFact(ApiFeature.LLM, InfrastructureDependency.Database)]`.
+    * For combined dependencies: Use `[DependencyFact(ExternalServices.LLM, InfrastructureDependency.Database)]`.
   * Each of these enum-based approaches automatically maps to the appropriate TestCategories.Dependency traits for filtering/reporting.
->>>>>>> e4adb1a6
   * **Legacy Method:** Use `[DependencyFact]` combined with explicit `[Trait(TestCategories.Dependency, TestCategories.ExternalOpenAI)]` declarations.
 * **API Interaction:** **MUST** use the Refit client provided by the base class (`ApiClient` or `AuthenticatedApiClient`). Direct service calls are forbidden.
 * **Database Cleanup:** Call `await ResetDatabaseAsync()` at the start of tests modifying or relying on specific DB state.
