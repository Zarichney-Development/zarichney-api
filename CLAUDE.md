# Project Context & Operating Guide for AI Coding Assistant (Claude)

**Version:** 1.2
**Last Updated:** 2025-07-23

## 1. My Purpose & Your Role

* **My Purpose:** I am a set of standing instructions and key references for an AI Coding Assistant (like you, Claude) working on the `zarichney-api` repository. My goal is to help you understand project conventions, key commands, and essential documentation quickly.
* **Your Role:** When working on tasks in this repository, always consider the information here alongside any specific task prompt you receive. If the task prompt conflicts with a general standard mentioned here, the task prompt takes precedence for that specific instruction, but be mindful of project-wide standards.

## 2. Core Project Structure

* **`/Code/Zarichney.Server/`**: Main ASP.NET 8 application code. ([View README](../Code/Zarichney.Server/README.md))
* **`/Code/Zarichney.Server.Tests/`**: Unit and integration tests. ([View README](../Code/Zarichney.Server.Tests/README.md))
* **`/Code/Zarichney.Website/`**: Angular frontend application. ([View README](../Code/Zarichney.Website/README.md))
* **`/Docs/`**: All project documentation.
    * **`/Docs/Standards/`**: **CRITICAL STANDARDS** - Review these first. ([View README](../Docs/Standards/README.md))
    * **`/Docs/Development/`**: AI-assisted workflow definitions. ([View README](../Docs/Development/README.md))
    * **`/Docs/Templates/`**: Templates for prompts, issues, etc. ([View README](../Docs/Templates/README.md))
* **Module-Specific `README.md` files:** Each significant directory within `/Code/Zarichney.Server/` and `/Code/Zarichney.Server.Tests/` has its own `README.md`. **Always review the local `README.md` for the specific module you are working on.**

## 3. High-Level Development Workflow (When I give you a task)

Generally, your work will follow these phases. Refer to `/Docs/Standards/TaskManagementStandards.md` and the specific workflow file (e.g., `StandardWorkflow.md`) referenced in your task prompt for full details.

1.  **Understand Task:** Review the task prompt thoroughly, the related github issue and the project tree structure.
2.  **Review Context:** Use read tool on all standards and relevant local `README.md` files.
3.  **Branch:** Ensure you are on the correct branch, switch if needed or create a feature/test branch (`feature/issue-XXX-desc` or `test/issue-XXX-desc`), no committing on main.
4.  **Code/Test:** Implement changes and add/update tests. **Use `/test-report summary` for quick validation or `/test-report` for comprehensive analysis with AI insights.**
5.  **Format:** Verify and apply formatting (`dotnet format`).
6.  **Document:** Update relevant `README.md` files and diagrams if architecture/behavior changed.
7.  **Commit:** Use Conventional Commits referencing the Issue ID.
8.  **Pull Request:** Utilize the open PR or create a new PR using `gh pr create`.

## 4. Essential Commands & Tools

* **Build Project:**
    ```bash
    dotnet build Zarichney.sln
    ```
* **Run Project:**
    ```bash
    dotnet run --project Code/Zarichney.Server
    ```
* **🧪 Unified Test Suite:** (Comprehensive testing with multiple modes)
    ```bash
    # Unified script with mode selection
    ./Scripts/run-test-suite.sh                    # Default: report mode with markdown
    ./Scripts/run-test-suite.sh automation         # HTML coverage reports + browser
    ./Scripts/run-test-suite.sh report json        # JSON output for CI/CD
    ./Scripts/run-test-suite.sh both               # Run both modes
    
    # Claude custom command - Full AI-powered analysis
    /test-report                    # Detailed markdown report with recommendations
    /test-report summary            # Quick executive summary
    /test-report json               # Machine-readable output for CI/CD
    /test-report --performance      # Include performance analysis
    
    # Bash aliases (after sourcing Scripts/test-aliases.sh)
    test-report                     # Full analysis
    test-quick                      # Daily status check
    test-claude                     # AI-powered insights via Claude
    ```

* **Unified Test Suite Options:** (All-in-one testing solution)
    ```bash
    # Mode selection
    ./Scripts/run-test-suite.sh automation         # HTML reports, browser opening
    ./Scripts/run-test-suite.sh report             # AI analysis, quality gates
    ./Scripts/run-test-suite.sh both               # Execute both modes
    
    # Output format options (report mode)
    ./Scripts/run-test-suite.sh report markdown    # Detailed markdown report
    ./Scripts/run-test-suite.sh report json        # Machine-readable JSON
    ./Scripts/run-test-suite.sh report summary     # Quick executive summary
    ./Scripts/run-test-suite.sh report console     # Terminal-optimized output
    
    # Common options
    ./Scripts/run-test-suite.sh automation --no-browser     # Skip browser opening
    ./Scripts/run-test-suite.sh report --unit-only          # Unit tests only
    ./Scripts/run-test-suite.sh both --integration-only     # Integration tests only
    ./Scripts/run-test-suite.sh report --performance        # Include performance analysis
    ```

* **Run All Tests (Traditional):** (Ensure Docker Desktop is running for integration tests)
    ```bash
    # Standard execution (if Docker group membership is active)
    dotnet test zarichney-api.sln
    
    # For environments where Docker group membership isn't active in current shell
    sg docker -c "dotnet test zarichney-api.sln"
    ```
* **Run Specific Test Categories:**
    ```bash
    # Standard execution (if Docker group membership is active)
    dotnet test --filter "Category=Unit"
    dotnet test --filter "Category=Integration"
    
    # For environments where Docker group membership isn't active in current shell
    sg docker -c "dotnet test --filter 'Category=Unit'"
    sg docker -c "dotnet test --filter 'Category=Integration'"
    ```
* **Code Formatting:**
    * Check: `dotnet format --verify-no-changes --verbosity diagnostic`
    * Apply: `dotnet format`
* **Git Operations (Summary - See `TaskManagementStandards.md` for full details):**
    * Create branch: `git checkout -b [branch-name]` (e.g., `feature/issue-123-my-feature`)
    * Commit: `git commit -m "<type>: <description> (#ISSUE_ID)"`
    * Create PR: `gh pr create --base [target-branch] --title "<type>: <description> (#ISSUE_ID)" --body "Closes #ISSUE_ID. [Summary]"`
    * **Enhanced GitHub Operations** (See Section 7 for AI-powered alternatives):
        * Issue analysis: `claude --dangerously-skip-permissions --print "Use GitHub MCP to analyze issue #ID"`
        * PR enhancement: `claude --dangerously-skip-permissions --print "Use GitHub MCP to review and enhance my PR"`
        * Repository health: `claude --dangerously-skip-permissions --print "Use GitHub MCP to check zarichney-api status"`
* **Regenerate API Client (for `/Code/Zarichney.Server.Tests/`):** If API contracts change.
    ```powershell
    # PowerShell
    ./Scripts/GenerateApiClient.ps1
    
    # Bash
    ./Scripts/generate-api-client.sh
    ```

## 5. MUST ALWAYS CONSULT: Key Standards Documents

Before implementing any significant code, test, or documentation changes, you **MUST** be familiar with and adhere to the following standards. The task prompt will list specific documents, but these are foundational:

* **Primary Code Rules:** [`/Docs/Standards/CodingStandards.md`](../Docs/Standards/CodingStandards.md) (Includes `/.editorconfig` reference)
* **Task/Git Rules:** [`/Docs/Standards/TaskManagementStandards.md`](../Docs/Standards/TaskManagementStandards.md)
* **Testing Rules:** [`/Docs/Standards/TestingStandards.md`](../Docs/Standards/TestingStandards.md)
* **Documentation Rules (READMEs):** [`/Docs/Standards/DocumentationStandards.md`](../Docs/Standards/DocumentationStandards.md) (Uses [`/Docs/Templates/ReadmeTemplate.md`](../Docs/Templates/ReadmeTemplate.md))
* **Localized README.md:** Each module has its own `README.md` file. Always check the local `README.md` for specific instructions or context.

## 6. Important Reminders

* **Focus on the Given Task:** Address the specific objectives outlined in your current prompt and linked GitHub Issue.
* **Statelessness:** Assume you have no memory of prior interactions unless explicitly provided in the current prompt.
* **Clarity & Explicitness:** If instructions are unclear, state your interpretation or ask for clarification (if interacting with a human).
* **Adhere to Boundaries:** Respect any "what *not* to change" instructions in the prompt, you're at liberty if not specified.
* **Update Documentation:** Changes to code or tests that impact documented purpose, architecture, contracts, or diagrams **MUST** be accompanied by updates to the relevant `README.md` and diagrams.

## 7. GitHub Integration & Automation

### GitHub Repository Context
This project operates within the **Zarichney-Development** organization:
- **Repository**: `Zarichney-Development/zarichney-api`
- **Status**: Public repository
- **Current Issues**: 5 open issues requiring attention
- **Recent Focus**: Monorepo consolidation and CI/CD unification

### GitHub Connection Methods (Reference System Documentation)
For comprehensive GitHub setup information, reference the system-wide documentation:
- **System GitHub Setup**: `@/home/zarichney/CLAUDE.md` (GitHub Integration section)
- **Connection Hierarchy**: MCP → GitHub CLI → Direct API
- **Authentication Status**: All methods configured and working

### Project-Specific GitHub Operations

#### **Enhanced Pull Request Workflow**
Beyond the basic `gh pr create` command, leverage AI-powered GitHub operations:

```bash
# Standard PR creation (existing workflow step 8)
gh pr create --base main --title "feat: implement feature (#ISSUE_ID)" --body "Closes #ISSUE_ID. [Summary]"

# AI-enhanced PR creation with comprehensive analysis
claude --dangerously-skip-permissions --print "Use GitHub MCP to analyze my recent commits and create a detailed PR description for the zarichney-api repository"

# Automated PR review preparation
claude --dangerously-skip-permissions --print "Use GitHub MCP to review open PRs in zarichney-api and suggest improvements"
```

#### **Issue-Driven Development Integration**
Since workflow step 1 references "related github issue", enhance issue management:

```bash
# Standard issue analysis
gh issue view ISSUE_ID

# AI-powered issue analysis and task planning
claude --dangerously-skip-permissions --print "Use GitHub MCP to analyze issue #ISSUE_ID in zarichney-api and create an implementation plan"

# Cross-issue pattern analysis
claude --dangerously-skip-permissions --print "Use GitHub MCP to analyze all open issues in zarichney-api and identify common themes"
```

#### **Repository Health Monitoring**
Integrate GitHub monitoring into development workflow:

```bash
# Project status before starting work
claude --dangerously-skip-permissions --print "Use GitHub MCP to provide a status summary of zarichney-api including recent activity and open issues"

# Pre-development environment check
claude --dangerously-skip-permissions --print "Use GitHub MCP to check if there are any security alerts or critical updates needed for zarichney-api"
```

### Claude Self-Delegation for Project Tasks

#### **Development Workflow Enhancement**
Integrate GitHub AI operations into the standard workflow steps:

1. **Enhanced Task Understanding** (Step 1 expansion):
   ```bash
   # After reviewing task prompt and issue
   claude --dangerously-skip-permissions --print "Use GitHub MCP to provide context for issue #ISSUE_ID including related issues and recent commits in zarichney-api"
   ```

2. **Intelligent Branch Strategy** (Step 3 enhancement):
   ```bash
   # Before creating feature branch
   claude --dangerously-skip-permissions --print "Use GitHub MCP to suggest an appropriate branch naming strategy based on the current issue and repository conventions"
   ```

3. **Test Validation** (Step 4 enhancement):
<<<<<<< HEAD
   ```bash
   # After implementing changes, validate with automated test analysis
   claude --dangerously-skip-permissions --print "Run /test-report summary to validate my changes and ensure all tests pass"
   ```

4. **Pre-PR Validation** (Between steps 7-8):
   ```bash
   # Before creating PR, run comprehensive test analysis
   claude --dangerously-skip-permissions --print "Run /test-report and use GitHub MCP to review my changes and suggest an appropriate PR title and description for zarichney-api based on test results"
   ```

=======
   ```bash
   # After implementing changes, validate with automated test analysis
   claude --dangerously-skip-permissions --print "Run /test-report summary to validate my changes and ensure all tests pass"
   ```

4. **Pre-PR Validation** (Between steps 7-8):
   ```bash
   # Before creating PR, run comprehensive test analysis
   claude --dangerously-skip-permissions --print "Run /test-report and use GitHub MCP to review my changes and suggest an appropriate PR title and description for zarichney-api based on test results"
   ```

>>>>>>> db36e55a
#### **Automated Test Suite Integration**
Streamline test execution and analysis with intelligent automation:

```bash
# Comprehensive test analysis after code changes
claude --dangerously-skip-permissions --print "Run /test-report to validate my changes and provide detailed analysis with recommendations"

# Quick validation during development
claude --dangerously-skip-permissions --print "Run /test-report summary to check test status and identify any immediate issues"

# Pre-deployment quality gate
claude --dangerously-skip-permissions --print "Run /test-report --performance and analyze results for production readiness"

# CI/CD integration validation
claude --dangerously-skip-permissions --print "Run /test-report json and validate that all quality gates pass for automated deployment"

# Test failure investigation
claude --dangerously-skip-permissions --print "Run /test-report and analyze any failing tests, providing root cause analysis and fix recommendations"
```

#### **Project-Specific Automation Patterns**
```bash
# Monorepo-specific analysis
claude --dangerously-skip-permissions --print "Use GitHub MCP to analyze the impact of my changes across both Code/Zarichney.Server and Code/Zarichney.Website"

# CI/CD pipeline awareness
claude --dangerously-skip-permissions --print "Use GitHub MCP to check the status of GitHub Actions workflows for zarichney-api and identify any failures"

# Documentation impact assessment
claude --dangerously-skip-permissions --print "Use GitHub MCP to identify which documentation files might need updates based on my code changes"

# Combined test and GitHub analysis
claude --dangerously-skip-permissions --print "Run /test-report and then use GitHub MCP to check if there are related issues or PRs that need attention based on test results"
```

### Integration with Existing Standards
- **TaskManagementStandards.md**: GitHub operations complement conventional commit and branching strategies
- **TestingStandards.md**: Use `/test-report` for comprehensive test analysis and GitHub MCP to suggest additional test scenarios
- **DocumentationStandards.md**: Leverage GitHub MCP to ensure documentation stays current with code changes
- **Test Automation**: The `/test-report` command integrates with all development workflows to provide intelligent test analysis, coverage validation, and quality gate enforcement
<<<<<<< HEAD
=======

## 8. Automated Standards Compliance Check

### Overview
The project includes an automated Standards Compliance Check that runs on every pull request to ensure adherence to all project standards defined in `/Docs/Standards/`. This system provides immediate feedback to contributors and enforces quality gates.

### How It Works
- **Trigger**: Automatically runs after the main CI/CD workflow completes for pull requests
- **Scope**: Validates code formatting, Git standards, testing practices, and documentation
- **Output**: Detailed PR comment with categorized violations and remediation guidance

### Violation Categories
- **🚫 Mandatory**: Critical violations that block merging (formatting, missing tests, etc.)
- **⚠️ Recommended**: Important quality improvements that should be addressed
- **💡 Optional**: Suggestions for code quality enhancement and best practices

### Standards Checked
1. **Code Formatting & Style**: `.editorconfig` compliance, modern C# features, logging patterns
2. **Git & Task Management**: Conventional commits, branch naming, issue references
3. **Testing Standards**: Test naming, categorization, framework usage, coverage
4. **Documentation**: README.md coverage, XML docs, linking structure

### Quality Gates
- PRs with mandatory violations are automatically blocked from merging
- Compliance score calculated based on violation severity
- Clear remediation instructions provided for each violation type

### Integration with Development Workflow
- Complements existing test reporter and AI-powered analysis
- Uses same infrastructure pattern as other automated checks
- Provides actionable feedback linked to specific standards documentation

### For Developers
- Address mandatory violations to unblock PR merging
- Review recommended improvements for enhanced code quality
- Use provided links to standards documentation for detailed guidance
- Run `dotnet format` locally to fix most formatting violations

**Workflow File**: [`.github/workflows/standards-compliance-check.yml`](.github/workflows/standards-compliance-check.yml)

## 9. Automated Tech Debt Analysis

### Overview
The project includes an AI-powered tech debt analysis system that automatically evaluates pull requests for technical debt across multiple dimensions and provides actionable recommendations for both immediate fixes and future improvements.

### How It Works
- **Trigger**: Automatically runs after the main CI/CD workflow completes for pull requests
- **AI Analysis**: Uses Claude AI to provide expert-level technical debt assessment
- **Multi-Dimensional**: Analyzes complexity, performance, security, maintainability, and documentation
- **Auto-Issue Creation**: Generates GitHub issues for significant tech debt items requiring future work

### Analysis Categories

#### **🔍 Code Complexity Assessment**
- Cyclomatic and cognitive complexity analysis
- Method length and class size violations  
- Nesting depth and parameter count evaluation
- SOLID principle adherence checking

#### **⚡ Performance Debt Analysis**
- Inefficient algorithms and patterns identification
- Resource leak detection (missing using statements)
- Database query optimization opportunities
- Memory allocation and async/await pattern analysis

#### **🛡️ Security & Quality Issues**
- Potential security vulnerabilities (SQL injection, XSS, hard-coded secrets)
- Error handling gaps and input validation missing
- Authentication/authorization pattern violations
- Logging and monitoring deficiencies

#### **📚 Documentation & Testing Debt**
- Missing XML documentation for public APIs
- Inadequate test coverage for new complexity
- TODO/FIXME/HACK comment accumulation
- README and documentation update requirements

### Tech Debt Scoring
- **Debt Score**: 0-100 (lower is better) based on weighted categories
- **Quality Gates**: Critical issues block merge, high/medium issues create follow-up work
- **Trend Tracking**: Historical debt progression monitoring
- **Impact Assessment**: Business and development velocity impact analysis

### Auto-Issue Creation
The system automatically creates GitHub issues for identified tech debt:

#### **🚨 Critical Issues** (Block Merge)
- Immediate security vulnerabilities
- Critical performance regressions
- Architecture violations breaking existing patterns

#### **⚠️ High Priority** (Current Sprint)
- Significant complexity increases
- Performance bottlenecks affecting user experience
- Maintainability risks requiring prompt attention

#### **💡 Medium Priority** (Next Sprint)
- Code duplication opportunities for refactoring
- Missing abstractions improving design
- Documentation gaps impacting maintainability

#### **📝 Low Priority** (Technical Roadmap)
- Minor optimizations and improvements
- Code style and consistency enhancements
- Future enhancement opportunities

### Configuration
Tech debt analysis behavior is controlled by [`.github/config/tech-debt-config.yml`](.github/config/tech-debt-config.yml):

#### **Thresholds**
```yaml
complexity:
  method_max_cyclomatic: 10    # Maximum method complexity
  class_max_lines: 500         # Maximum class size
  nesting_max_depth: 4         # Maximum nesting levels

performance:
  query_timeout_warn_ms: 30000 # Database query timeout warnings
  memory_allocation_warn_mb: 100 # Memory allocation warnings
```

#### **Issue Creation Rules**
```yaml
issue_creation:
  auto_create_threshold: "medium"    # Minimum severity for auto-issues
  max_issues_per_pr: 10             # Limit issues per analysis
  labels: ["tech-debt", "auto-generated"]
```

#### **Analysis Patterns**
- **Include Patterns**: `**/*.cs`, `**/*.ts`, `**/*.sql`
- **Exclude Patterns**: `**/bin/**`, `**/Migrations/**`, `**/*.g.cs`
- **Security Rules**: Hard-coded passwords, SQL injection risks, HTTP URLs
- **Performance Rules**: Blocking async calls, string concatenation, uninitialized collections

### Quality Gates
- **Critical Issues**: Block PR merge until resolved
- **High Priority**: Must be addressed within current sprint
- **Medium Priority**: Plan for next sprint or milestone  
- **Low Priority**: Include in technical roadmap

### Integration with Development Workflow
1. **Automatic Analysis**: Runs on every PR targeting main/develop branches
2. **AI-Powered Insights**: Claude AI provides expert-level architectural review
3. **Structured Reporting**: Detailed markdown reports with specific recommendations
4. **Issue Tracking**: Auto-generated GitHub issues with proper labeling and milestones
5. **Quality Gate Enforcement**: Prevents merging PRs with critical tech debt

### AI Analysis Capabilities
- **Expert-Level Assessment**: Senior software architect quality analysis
- **Context-Aware**: Understands business impact and development velocity effects
- **Actionable Recommendations**: Specific file paths, line numbers, and remediation steps
- **Pattern Recognition**: Identifies complex architectural debt beyond simple pattern matching
- **Impact Analysis**: Evaluates cumulative effect on system maintainability

### Usage Commands
```bash
# View tech debt analysis for specific PR
gh pr view <PR_NUMBER> --comments | grep -A 50 "Tech Debt Analysis"

# Check tech debt workflow status
gh run list --workflow="Tech Debt Analysis" --limit 5

# Review auto-generated tech debt issues
gh issue list --label="tech-debt,auto-generated" --state=open
```

### Benefits
- **Proactive Debt Management**: Identifies debt before it becomes critical
- **Informed Decision Making**: Clear severity levels and impact assessment
- **Automated Tracking**: GitHub issues ensure tech debt doesn't get forgotten
- **Quality Improvement**: Continuous improvement through measurable debt reduction
- **Team Education**: AI insights help developers learn best practices

**Workflow File**: [`.github/workflows/tech-debt-analysis.yml`](.github/workflows/tech-debt-analysis.yml)  
**Configuration**: [`.github/config/tech-debt-config.yml`](.github/config/tech-debt-config.yml)

## 10. Security: Comprehensive Analysis

### Overview
The project includes a comprehensive security analysis system that follows the established workflow pattern used by standards compliance and tech debt analysis. Security scanning is integrated into the main CI/CD pipeline, with AI-powered analysis performed by a separate workflow that posts consolidated security insights to PR comments.

### Architecture Pattern (Consistent with Project Standards)
1. **Security Scans in Build Workflow**: Security scanning jobs run alongside build/test in `01-build.yml`
2. **Security Analysis Workflow**: `03-security.yml` triggers on workflow completion
3. **AI-Powered Analysis**: Custom GitHub Action analyzes all security data with Claude
4. **Single PR Comment**: Consolidated security analysis posted to PR (like standards compliance)

### How It Works
- **Security Scans**: Run as parallel jobs in main CI/CD workflow alongside existing build/test jobs
- **Artifact Collection**: Security results uploaded as artifacts for analysis workflow
- **AI Analysis**: Triggered on `workflow_run` completion, downloads artifacts, runs Claude analysis
- **PR Integration**: Single comprehensive security comment posted to PR with deployment decision

### Security Scanning Jobs (Integrated in Main CI/CD)

#### **🔍 CodeQL Analysis** (`security_codeql_analysis`)
- Multi-language static analysis (C# and JavaScript) 
- Security-extended and security-and-quality query suites
- Uses `.github/codeql/codeql-config.yml` configuration
- Matrix strategy for parallel language analysis

#### **🔒 Dependency Security Scanning** (`security_dependency_scan`)
- .NET vulnerability scanning with `dotnet list package --vulnerable`
- Node.js vulnerability scanning with `npm audit`
- Comprehensive vulnerability categorization (Critical, High, Moderate, Low)
- Automated vulnerability counting and impact assessment

#### **📋 Security Policy Compliance** (`security_policy_compliance`)
- SECURITY.md file validation
- GitHub Actions workflow permission auditing
- Hard-coded secrets detection (basic patterns)
- HTTPS enforcement checking

#### **🕵️ Secrets Detection** (`security_secrets_detection`)
- TruffleHog OSS integration for comprehensive secret scanning
- Historical commit analysis with full git history
- Verified secrets detection with detailed reporting

### AI-Powered Security Analysis Workflow

#### **🤖 Security Analysis Workflow** (`security-analysis.yml`)
- **Trigger**: `workflow_run` after main CI/CD completion (consistent with project pattern)
- **Custom Action**: `.github/actions/analyze-security` consolidates all security data
- **Claude Integration**: Expert cybersecurity assessment using Claude Code Action
- **Comprehensive Analysis**:
  - Security posture evaluation (Excellent/Good/Fair/Poor/Critical)
  - Vulnerability impact analysis and prioritization
  - Policy compliance assessment and recommendations
  - Threat modeling and risk evaluation
  - Actionable remediation roadmap with priority ranking
  - Deployment security decision (DEPLOY/BLOCK/CONDITIONAL)

#### **🚨 Auto-Issue Creation** (`.github/actions/create-security-issues`)
- **Critical Vulnerabilities**: Creates urgent issues for immediate attention
- **Secrets Detection**: Creates issues for credential management
- **High Volume Dependencies**: Creates tracking issues for dependency updates

### Security Decision Matrix
- **Critical Issues**: Block deployment for secrets or critical vulnerabilities
- **High Risk**: Require security review for high-severity findings
- **Medium Risk**: Track and plan remediation for moderate issues
- **AI Validation**: Expert security assessment for all deployment decisions

### Quality Gates
- Automated deployment blocking for critical security issues
- AI-driven security gates for production deployments
- PR comment integration with detailed security analysis
- Security artifact generation for downstream consumption

### Performance & Architecture Benefits
- **Integrated Execution**: Security scans run alongside build/test jobs in main CI/CD
- **Parallel Processing**: All security jobs run simultaneously for optimal performance
- **Consistent Pattern**: Follows same architecture as standards compliance and tech debt analysis
- **Resource Efficiency**: No separate workflow scheduling - runs with every build

### Integration Points
- **Dependabot Integration**: Enhanced security labels (`security`, `vulnerability-fix`)
- **Main CI/CD Pipeline**: Security gates before deployment decisions
- **Standards Compliance**: Complements existing quality workflows
- **Test Reporter**: Security metrics in unified reporting

### For Developers
- **PR Comments**: Review comprehensive security analysis in PR comments (single consolidated comment)
- **Critical Issues**: Address critical security issues to unblock deployments  
- **Auto-Generated Issues**: Monitor and address security issues automatically created for significant findings
- **Consistent Experience**: Same workflow pattern as standards compliance and tech debt analysis

**Security Analysis Workflow**: [`.github/workflows/security-analysis.yml`](.github/workflows/security-analysis.yml)  
**Security Analysis Action**: [`.github/actions/analyze-security/action.yml`](.github/actions/analyze-security/action.yml)  
**Issue Creation Action**: [`.github/actions/create-security-issues/action.yml`](.github/actions/create-security-issues/action.yml)  
**CodeQL Configuration**: [`.github/codeql/codeql-config.yml`](.github/codeql/codeql-config.yml)

## 11. Workflow Organization & Naming

### Professional Pipeline Structure
All workflows follow a consistent naming convention for clarity and organization:

#### **Core Workflows**
- **`01 • Build & Test`** (`01-build.yml`) - Foundation build, test, and artifact generation

#### **Analysis Workflows** (Triggered on workflow_run)
- **`02 • Quality Analysis`** (`02-quality.yml`) - AI-powered quality analysis and standards compliance
- **`03 • Security Analysis`** (`03-security.yml`) - Comprehensive security scanning and tech debt assessment

#### **Deployment & Maintenance Workflows**
- **`04 • Deploy`** (`04-deploy.yml`) - Conditional deployment based on analysis results
- **`05 • Maintenance`** (`05-maintenance.yml`) - Scheduled maintenance and cleanup tasks

### Workflow Dependencies
- **Analysis workflows** trigger on `workflow_run` after build completion
- **Security scans** integrated directly into build workflow for efficiency  
- **Consistent pattern** across all analysis workflows using AI-powered insights
- All workflows support manual dispatch for debugging and testing

### Benefits of Organization
- **Clear Purpose**: Each workflow name immediately indicates its function
- **Logical Grouping**: Related workflows grouped by category (Core, Analysis, Deployment)
- **Professional Presentation**: Consistent, enterprise-grade workflow organization
- **Enhanced Discoverability**: Easy to find and understand workflow purposes
- **Maintainability**: Clear separation of concerns for easier maintenance
>>>>>>> db36e55a

---
# important-instruction-reminders
Do what has been asked; nothing more, nothing less.
NEVER create files unless they're absolutely necessary for achieving your goal.
ALWAYS prefer editing an existing file to creating a new one.
NEVER proactively create documentation files (*.md) or README files. Only create documentation files if explicitly requested by the User.<|MERGE_RESOLUTION|>--- conflicted
+++ resolved
@@ -212,7 +212,6 @@
    ```
 
 3. **Test Validation** (Step 4 enhancement):
-<<<<<<< HEAD
    ```bash
    # After implementing changes, validate with automated test analysis
    claude --dangerously-skip-permissions --print "Run /test-report summary to validate my changes and ensure all tests pass"
@@ -224,19 +223,6 @@
    claude --dangerously-skip-permissions --print "Run /test-report and use GitHub MCP to review my changes and suggest an appropriate PR title and description for zarichney-api based on test results"
    ```
 
-=======
-   ```bash
-   # After implementing changes, validate with automated test analysis
-   claude --dangerously-skip-permissions --print "Run /test-report summary to validate my changes and ensure all tests pass"
-   ```
-
-4. **Pre-PR Validation** (Between steps 7-8):
-   ```bash
-   # Before creating PR, run comprehensive test analysis
-   claude --dangerously-skip-permissions --print "Run /test-report and use GitHub MCP to review my changes and suggest an appropriate PR title and description for zarichney-api based on test results"
-   ```
-
->>>>>>> db36e55a
 #### **Automated Test Suite Integration**
 Streamline test execution and analysis with intelligent automation:
 
@@ -277,8 +263,6 @@
 - **TestingStandards.md**: Use `/test-report` for comprehensive test analysis and GitHub MCP to suggest additional test scenarios
 - **DocumentationStandards.md**: Leverage GitHub MCP to ensure documentation stays current with code changes
 - **Test Automation**: The `/test-report` command integrates with all development workflows to provide intelligent test analysis, coverage validation, and quality gate enforcement
-<<<<<<< HEAD
-=======
 
 ## 8. Automated Standards Compliance Check
 
@@ -580,7 +564,6 @@
 - **Professional Presentation**: Consistent, enterprise-grade workflow organization
 - **Enhanced Discoverability**: Easy to find and understand workflow purposes
 - **Maintainability**: Clear separation of concerns for easier maintenance
->>>>>>> db36e55a
 
 ---
 # important-instruction-reminders
