--- conflicted
+++ resolved
@@ -34,10 +34,6 @@
         script: |
           const fs = require('fs');
 
-<<<<<<< HEAD
-          // CACHE BUSTER: v2 - Fixed temporal dead zone issue (2025-09-29)
-=======
->>>>>>> a6e15219
           // Build search patterns for this specific analysis type - MOVED TO TOP
           const analysisType = '${{ inputs.analysis-type }}';
           const analysisName = '${{ inputs.analysis-name }}';
@@ -91,7 +87,7 @@
             repo: context.repo.repo,
             issue_number: targetIssueNumber,
           });
-          
+
           // Look for Claude error comment that needs updating
           const claudeComments = comments.data.filter(comment => {
             const body = comment.body || '';
@@ -111,58 +107,58 @@
               )
             );
           });
-          
+
           // Get the most recent Claude error comment for this analysis type
           const claudeComment = claudeComments.length > 0 ? claudeComments[claudeComments.length - 1] : null;
-          
+
           // Build standards link section if provided
           const standardsLink = '${{ inputs.standards-link }}';
-          const standardsSection = standardsLink ? 
+          const standardsSection = standardsLink ?
             `- Consider manual review against [${analysisName.replace(' Analysis', '')} Standards](${standardsLink})` :
             `- Consider manual ${analysisName.toLowerCase()} review`;
-          
-          const failureCommentBody = isUsageLimitFailure ? 
+
+          const failureCommentBody = isUsageLimitFailure ?
             `## 🚫 ${analysisType} Analysis Failed - Usage Limit Reached
-            
+
             **Analysis Status:** ❌ **FAILED**
-            
+
             The ${analysisName} could not be completed due to Claude AI usage limit being reached. This is a temporary issue that will resolve when the usage limit resets.
-            
+
             **Impact:**
             - This PR cannot receive automated ${analysisName.toLowerCase()} at this time
             ${standardsSection}
             - All other pipeline checks (build, tests, security) continue normally
-            
+
             **Next Steps:**
             - Wait for Claude usage limit to reset (typically resets daily)
             - Re-run the workflow or push a new commit to retry analysis
             - Consider manual review in the meantime
-            
+
             **Workflow Status:** This failure will block the pipeline to ensure proper quality gates are maintained.
-            
+
             ---
             *Workflow Run: [#${{ inputs.run-number }}](${{ github.server_url }}/${{ github.repository }}/actions/runs/${{ inputs.run-id }})*` :
             `## 🚫 ${analysisType} Analysis Failed - Technical Error
-            
+
             **Analysis Status:** ❌ **FAILED**
-            
+
             The ${analysisName} encountered a technical error and could not be completed.
-            
+
             **Impact:**
             - This PR cannot receive automated ${analysisName.toLowerCase()} at this time
             ${standardsSection}
             - All other pipeline checks (build, tests, security) continue normally
-            
+
             **Next Steps:**
             - Check workflow logs for specific error details
             - Re-run the workflow to retry analysis
             - Consider manual review in the meantime
-            
+
             **Workflow Status:** This failure will block the pipeline to ensure proper quality gates are maintained.
-            
+
             ---
             *Workflow Run: [#${{ inputs.run-number }}](${{ github.server_url }}/${{ github.repository }}/actions/runs/${{ inputs.run-id }})*`;
-          
+
           if (claudeComment) {
             // Update existing Claude comment
             console.log(`Updating existing Claude comment ID: ${claudeComment.id}`);
@@ -182,8 +178,8 @@
               body: failureCommentBody
             });
           }
-          
+
           // Fail the workflow step to make the failure visible
-          core.setFailed(isUsageLimitFailure ? 
-            `${analysisType} analysis failed due to Claude AI usage limit` : 
+          core.setFailed(isUsageLimitFailure ?
+            `${analysisType} analysis failed due to Claude AI usage limit` :
             `${analysisType} analysis failed due to technical error`);