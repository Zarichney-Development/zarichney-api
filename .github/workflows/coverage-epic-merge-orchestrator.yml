--- conflicted
+++ resolved
@@ -429,11 +429,7 @@
           claude_code_oauth_token: ${{ secrets.CLAUDE_CODE_OAUTH_TOKEN }}
           github_token: ${{ secrets.GITHUB_TOKEN }}
           claude_args: |
-<<<<<<< HEAD
-            --allowedTools "Edit,Read,Write,MultiEdit,Bash(git:*),Bash(gh:*),Bash(dotnet:*),Bash(./Scripts/*),Bash(ls:*),Bash(grep:*),Bash(find:*)"
-=======
             --allowedTools "mcp__github_inline_comment__create_inline_comment,mcp__github_comment__update_claude_comment,Edit,Read,Write,MultiEdit,Bash(./Scripts/*),Bash(dotnet:*),Bash(ls:*),Bash(grep:*),Bash(find:*),Bash(cat:*),Bash(head:*),Bash(tail:*),Bash(jq:*),Bash(git:*),Bash(gh:*)"
->>>>>>> 86991bda
 
       # ========================================
       # Validation & Testing
