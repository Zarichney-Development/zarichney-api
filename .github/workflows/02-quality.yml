name: "02 • Quality Analysis"

on:
  workflow_run:
    workflows: ["01 • Build & Test"]
    types:
      - completed
  workflow_dispatch:
    inputs:
      pr-number:
        description: 'Pull request number'
        required: false
        type: string

permissions:
  id-token: write
  contents: read
  actions: read
  pull-requests: write
  issues: write
  checks: write

jobs:
  quality-analysis:
    name: "Quality Analysis"
    runs-on: ubuntu-latest
    if: always() && (github.event.workflow_run.event == 'pull_request' || github.event_name == 'workflow_dispatch')
    timeout-minutes: 20

    steps:
      - name: Checkout code
        uses: actions/checkout@v4

      - name: Setup development environment
        uses: ./.github/actions/shared/setup-environment
        with:
          setup-dotnet: 'true'
          setup-node: 'false'
          dotnet-version: '8.0.x'

      - name: Get PR Number
        id: pr-number
        run: |
          if [ "${{ github.event_name }}" = "workflow_dispatch" ] && [ -n "${{ github.event.inputs.pr-number }}" ]; then
            # Manual dispatch with PR number
            PR_NUMBER="${{ github.event.inputs.pr-number }}"
          elif [ "${{ github.event_name }}" = "pull_request" ]; then
            # Direct PR trigger
            PR_NUMBER="${{ github.event.number }}"
          else
            # workflow_run trigger - extract PR number
            PR_NUMBER=$(gh run view ${{ github.event.workflow_run.id }} --json headBranch | jq -r '.headBranch' | grep -o 'pull/[0-9]*' | cut -d'/' -f2 || echo "")
            if [ -z "$PR_NUMBER" ]; then
              # Alternative: get PR number from API using commit SHA
              PR_NUMBER=$(gh api repos/${{ github.repository }}/pulls --jq ".[] | select(.head.sha==\"${{ github.event.workflow_run.head_sha }}\") | .number")
            fi
          fi
          echo "pr_number=$PR_NUMBER" >> $GITHUB_OUTPUT
          echo "Found PR number: $PR_NUMBER"
        env:
          GITHUB_TOKEN: ${{ secrets.GITHUB_TOKEN }}

      - name: Create PR check run
        id: create-check
        if: steps.pr-number.outputs.pr_number != ''
        run: |
          CHECK_RUN_ID=$(gh api repos/${{ github.repository }}/check-runs \
            --method POST \
            --field name="Quality Analysis" \
            --field head_sha="${{ github.event.workflow_run.head_sha || github.sha }}" \
            --field status="in_progress" \
            --field details_url="${{ github.server_url }}/${{ github.repository }}/actions/runs/${{ github.run_id }}" \
            --jq '.id')
          echo "check_run_id=$CHECK_RUN_ID" >> $GITHUB_OUTPUT
          echo "Created check run ID: $CHECK_RUN_ID"
        env:
          GITHUB_TOKEN: ${{ secrets.GITHUB_TOKEN }}

      - name: Download test results
        if: github.event_name == 'workflow_run'
        uses: actions/download-artifact@v4
        continue-on-error: true
        with:
          name: test-results-${{ github.event.workflow_run.run_number }}
          path: ./
          github-token: ${{ secrets.GITHUB_TOKEN }}
          run-id: ${{ github.event.workflow_run.id }}

      - name: Run quality checks
        id: quality-checks
        shell: bash
        run: |
          echo "🔍 Running comprehensive quality analysis..."
          
          # Set environment variables
          export PR_NUMBER="${{ steps.pr-number.outputs.pr_number }}"
          export BASE_BRANCH="${{ github.event.workflow_run.pull_requests[0].base.ref || 'develop' }}"
          export HEAD_SHA="${{ github.event.workflow_run.head_sha || github.sha }}"
          export CLAUDE_CODE_OAUTH_TOKEN="${{ secrets.CLAUDE_CODE_OAUTH_TOKEN }}"
          export GITHUB_TOKEN="${{ secrets.GITHUB_TOKEN }}"
          
          # Debug information
          echo "Debug: PR_NUMBER=$PR_NUMBER"
          echo "Debug: BASE_BRANCH=$BASE_BRANCH"
          echo "Debug: HEAD_SHA=$HEAD_SHA"
          echo "Debug: Current directory: $(pwd)"
          echo "Debug: Script exists: $(ls -la ./Scripts/Pipeline/run-quality-checks.sh)"
          
          # Make scripts executable and execute quality analysis
          chmod +x ./Scripts/Pipeline/run-quality-checks.sh
          chmod +x ./Scripts/Pipeline/*.sh
          
          # Execute with proper parameter handling
          if [ -n "$PR_NUMBER" ]; then
            ./Scripts/Pipeline/run-quality-checks.sh \
              --pr-number "$PR_NUMBER" \
              --base-branch "$BASE_BRANCH" \
              --head-sha "$HEAD_SHA" \
              --severity medium
          else
            ./Scripts/Pipeline/run-quality-checks.sh \
              --base-branch "$BASE_BRANCH" \
              --head-sha "$HEAD_SHA" \
              --severity medium
          fi

      - name: Standards Compliance AI Analysis
        if: steps.pr-number.outputs.pr_number != ''
        id: claude-standards
<<<<<<< HEAD
        uses: anthropics/claude-code-base-action@beta
        continue-on-error: true
        with:
          claude_code_oauth_token: ${{ secrets.CLAUDE_CODE_OAUTH_TOKEN }}
          prompt_file: Scripts/Prompts/standards-compliance.md
          allowed_tools: "Read,Glob,Grep,Bash"
          timeout_minutes: 5

      - name: Tech Debt AI Analysis  
        if: steps.pr-number.outputs.pr_number != ''
        id: claude-techdebt
        uses: anthropics/claude-code-base-action@beta
        continue-on-error: true
        with:
          claude_code_oauth_token: ${{ secrets.CLAUDE_CODE_OAUTH_TOKEN }}
          prompt_file: Scripts/Prompts/tech-debt-analysis.md
          allowed_tools: "Read,Glob,Grep,Bash"
          timeout_minutes: 5

      - name: Post Standards Compliance Comment
        if: always() && steps.pr-number.outputs.pr_number != '' && steps.claude-standards.outcome == 'success'
        uses: actions/github-script@v7
        continue-on-error: true
        with:
          github-token: ${{ secrets.GITHUB_TOKEN }}
          script: |
            const fs = require('fs');
            try {
              // Try multiple potential paths for Claude output
              const possiblePaths = [
                '${{ steps.claude-standards.outputs.execution_file || '' }}',
                '/home/runner/work/_temp/claude-execution-output.json',
                '/tmp/claude-execution-output.json',
                './claude-execution-output.json'
              ];
              
              let executionFile = '';
              let analysisContent = '';
              
              // Find the actual execution file
              for (const path of possiblePaths) {
                if (path && fs.existsSync(path)) {
                  executionFile = path;
                  console.log('Found execution file at:', path);
                  break;
                }
              }
              
              if (executionFile) {
                const executionLog = JSON.parse(fs.readFileSync(executionFile, 'utf8'));
                analysisContent = executionLog
                  .filter(entry => entry.role === 'assistant' && entry.content)
                  .map(entry => entry.content)
                  .join('\n\n');
              }
              
              // If no execution file found, create a basic comment with step outcome
              if (!analysisContent) {
                analysisContent = "Claude AI Standards Compliance Analysis completed successfully.\\n\\n" +
                  "**Analysis Status:** ✅ Completed\\n" +
                  "**Step Outcome:** ${{ steps.claude-standards.outcome }}\\n" +
                  "**Tool Permissions:** Fixed - Claude can now access Read, Glob, Grep, and Bash tools\\n" +
                  "**Quality Score:** Based on detected violations and compliance issues\\n\\n" +
                  "*Note: This is a test validation that Claude AI analysis is working with OAuth authentication.*";
              }
              
              await github.rest.issues.createComment({
                issue_number: ${{ steps.pr-number.outputs.pr_number }},
                owner: context.repo.owner,
                repo: context.repo.repo,
                body: "## 🛠️ Standards Compliance Analysis\\n\\n" + analysisContent
              });
              
              console.log('Posted standards compliance comment successfully');
            } catch (error) {
              console.log('Could not post standards compliance comment:', error.message);
              console.log('Error details:', error);
            }

      - name: Post Tech Debt Comment
        if: always() && steps.pr-number.outputs.pr_number != '' && steps.claude-techdebt.outcome == 'success'
        uses: actions/github-script@v7
        continue-on-error: true
        with:
          github-token: ${{ secrets.GITHUB_TOKEN }}
          script: |
            const fs = require('fs');
            try {
              // Try multiple potential paths for Claude output
              const possiblePaths = [
                '${{ steps.claude-techdebt.outputs.execution_file || '' }}',
                '/home/runner/work/_temp/claude-execution-output.json',
                '/tmp/claude-execution-output.json',
                './claude-execution-output.json'
              ];
              
              let executionFile = '';
              let analysisContent = '';
              
              // Find the actual execution file
              for (const path of possiblePaths) {
                if (path && fs.existsSync(path)) {
                  executionFile = path;
                  console.log('Found execution file at:', path);
                  break;
                }
              }
              
              if (executionFile) {
                const executionLog = JSON.parse(fs.readFileSync(executionFile, 'utf8'));
                analysisContent = executionLog
                  .filter(entry => entry.role === 'assistant' && entry.content)
                  .map(entry => entry.content)
                  .join('\n\n');
              }
              
              // If no execution file found, create a basic comment with step outcome
              if (!analysisContent) {
                analysisContent = "Claude AI Tech Debt Analysis completed successfully.\\n\\n" +
                  "**Analysis Status:** ✅ Completed\\n" +
                  "**Step Outcome:** ${{ steps.claude-techdebt.outcome }}\\n" +
                  "**Tool Permissions:** Fixed - Claude can now access Read, Glob, Grep, and Bash tools\\n" +
                  "**Debt Items Detected:** Based on code complexity, performance issues, and maintenance debt\\n\\n" +
                  "*Note: This is a test validation that Claude AI analysis is working with OAuth authentication.*";
              }
              
              await github.rest.issues.createComment({
                issue_number: ${{ steps.pr-number.outputs.pr_number }},
                owner: context.repo.owner,
                repo: context.repo.repo,
                body: "## 📈 Tech Debt Analysis\\n\\n" + analysisContent
              });
              
              console.log('Posted tech debt comment successfully');
            } catch (error) {
              console.log('Could not post tech debt comment:', error.message);
              console.log('Error details:', error);
            }
=======
        uses: grll/claude-code-action-with-oauth@v1
        continue-on-error: true
        with:
          use_oauth: true
          claude_access_token: ${{ secrets.CLAUDE_CODE_OAUTH_TOKEN }}
          claude_refresh_token: ${{ secrets.CLAUDE_REFRESH_TOKEN }}
          claude_expires_at: ${{ secrets.CLAUDE_EXPIRES_AT }}
          secrets_admin_pat: ${{ secrets.SECRETS_ADMIN_PAT }}
          direct_prompt: |
            # Standards Compliance Analysis for zarichney-api Project

            You are a senior software architect and code quality expert conducting a comprehensive standards compliance analysis for this pull request in the zarichney-api project.

            ## Analysis Data

            Please analyze the standards compliance data in `quality-analysis-data.json` which contains:
            - Code formatting compliance results
            - Git commit message standards validation
            - Testing standards adherence
            - Documentation standards compliance
            - Overall compliance score and violation categorization

            ## Required Analysis Sections

            ### 1. Executive Compliance Summary
            - Overall compliance status (Excellent/Good/Fair/Poor/Critical)
            - Key compliance achievements and immediate violations
            - Compliance score interpretation and trend analysis
            - Impact on code maintainability and team productivity

            ### 2. Mandatory Standards Violations
            - Critical formatting issues that block merging
            - Required test coverage violations
            - Essential documentation missing
            - Security-related compliance failures
            - Specific file paths and line numbers for each violation

            ### 3. Recommended Standards Analysis
            - Code style and formatting improvements
            - Git workflow and commit message enhancement opportunities
            - Documentation completeness assessment
            - Testing strategy alignment with project standards

            ### 4. Code Quality Assessment
            - Architecture pattern adherence
            - Naming convention compliance
            - Method and class size violations
            - Complexity metrics analysis
            - Design principle adherence (SOLID, DRY, KISS)

            ### 5. Documentation Standards Evaluation
            - XML documentation coverage for public APIs
            - README.md completeness and accuracy
            - Code comment quality and appropriateness
            - Architectural documentation alignment

            ### 6. Testing Standards Compliance
            - Test naming convention adherence
            - Test categorization (Unit/Integration) proper usage
            - Test coverage thresholds compliance
            - Test organization and structure validation

            ### 7. Actionable Remediation Plan

            **Priority ranked by compliance impact:**
            - **MANDATORY**: Critical violations that must be fixed before merging
            - **RECOMMENDED**: Important improvements for code quality
            - **OPTIONAL**: Nice-to-have enhancements for long-term maintainability

            Provide specific remediation steps with:
            - File paths and line numbers
            - Exact commands to run (e.g., `dotnet format`)
            - Code examples for complex fixes
            - Timeline estimates for each remediation

            ### 8. Compliance Decision Matrix
            Recommend one of:
            - **APPROVE**: All mandatory standards met, ready to merge
            - **CONDITIONAL**: Minor violations acceptable with monitoring
            - **REQUIRE_FIXES**: Mandatory violations must be resolved first

            ## Context Considerations
            - This is a full-stack .NET/Angular application
            - The analysis will be posted as a PR comment for development team review
            - Results will influence merge decisions and code quality gates
            - Standards are defined in project documentation under `/Docs/Standards/`

            Please analyze the code changes and provide your comprehensive standards compliance analysis.

      - name: Tech Debt AI Analysis  
        if: steps.pr-number.outputs.pr_number != ''
        id: claude-techdebt
        uses: grll/claude-code-action-with-oauth@v1
        continue-on-error: true
        with:
          use_oauth: true
          claude_access_token: ${{ secrets.CLAUDE_CODE_OAUTH_TOKEN }}
          claude_refresh_token: ${{ secrets.CLAUDE_REFRESH_TOKEN }}
          claude_expires_at: ${{ secrets.CLAUDE_EXPIRES_AT }}
          secrets_admin_pat: ${{ secrets.SECRETS_ADMIN_PAT }}
          direct_prompt: |
            # Technical Debt Analysis for zarichney-api Project

            You are a senior software architect and technical debt specialist conducting a comprehensive technical debt analysis for this pull request in the zarichney-api project.

            ## Analysis Data

            Please analyze the technical debt data in `quality-analysis-data.json` which contains:
            - Code complexity metrics and violations
            - Maintenance burden indicators
            - Performance debt analysis
            - Architecture pattern adherence
            - Overall debt score and categorization

            ## Required Analysis Sections

            ### 1. Executive Debt Summary
            - Overall technical debt level (Excellent/Good/Fair/Poor/Critical)
            - Key debt accumulation areas and immediate concerns
            - Debt score interpretation and velocity impact
            - Long-term maintainability assessment

            ### 2. Code Complexity Analysis
            - Method length violations and cognitive complexity
            - Class size and responsibility violations
            - Cyclomatic complexity hotspots
            - Nesting depth and parameter count issues
            - SOLID principle violations

            ### 3. Performance Debt Assessment
            - Blocking async/await pattern violations
            - Inefficient algorithms and data structures
            - Resource leak potential (missing using statements)
            - Database query optimization opportunities
            - Memory allocation patterns

            ### 4. Maintenance Burden Evaluation
            - TODO/FIXME/HACK comment accumulation
            - Code duplication and repeated patterns
            - Hard-coded values and magic numbers
            - Configuration and environment dependencies
            - Error handling and logging gaps

            ### 5. Architecture Debt Analysis
            - Design pattern inconsistencies
            - Abstraction level violations
            - Dependency injection and coupling issues
            - Layer separation and boundary violations
            - API design and contract debt

            ### 6. Testing Debt Assessment
            - Test coverage gaps for complex code
            - Test maintainability and brittleness
            - Missing integration test scenarios
            - Test data management debt
            - Test performance and reliability issues

            ### 7. Prioritized Debt Remediation Plan

            **Priority ranked by business impact:**
            - **CRITICAL**: Debt that blocks feature development or causes production issues
            - **HIGH**: Debt that significantly slows development velocity
            - **MEDIUM**: Debt that impacts code maintainability
            - **LOW**: Debt that should be addressed during refactoring cycles

            For each debt item provide:
            - Business impact assessment
            - Effort estimation (S/M/L/XL)
            - Recommended remediation approach
            - Risk of not addressing the debt
            - Dependencies and prerequisites

            ### 8. Technical Debt Decision Matrix
            Recommend one of:
            - **ACCEPT**: Low-impact debt, continue development
            - **MONITOR**: Medium-impact debt, track and plan remediation
            - **REMEDIATE**: High-impact debt, address in current/next sprint
            - **BLOCK**: Critical debt, must be resolved before merge

            ## Context Considerations
            - This is a full-stack .NET/Angular application
            - The analysis will guide technical debt management decisions
            - Results will influence sprint planning and refactoring priorities
            - Consider both immediate and long-term maintainability

            Please analyze the code changes and provide your comprehensive technical debt analysis.


>>>>>>> 50531e22


      - name: Quality metrics summary
        run: |
          SCORE="${{ steps.quality-checks.outputs.overall_score }}"
          VIOLATIONS="${{ steps.quality-checks.outputs.standards_violations }}"
          DEBT_ITEMS="${{ steps.quality-checks.outputs.tech_debt_items }}"
          
          echo "📊 Quality Analysis Summary"
          echo "Overall quality score: ${SCORE:-0}/100"
          echo "Standards violations: ${VIOLATIONS:-0}"
          echo "Tech debt items: ${DEBT_ITEMS:-0}"
          echo ""
          
          if [[ "${SCORE:-0}" -lt 70 ]]; then
            echo "⚠️  Quality score below optimal threshold (70)"
            echo "🤖 Claude AI analysis posted with standards compliance insights"
            echo "🤖 Claude AI analysis posted with tech debt recommendations"
            echo "🎯 This is informational - see PR comments for actionable insights"
          else
            echo "✅ Quality score meets threshold"
            echo "🤖 Claude AI analysis available with optimization recommendations"
          fi
          
          echo ""
          echo "📝 Real Claude AI analysis available in separate PR comments"

      - name: Create quality issues
        if: always() && steps.quality-checks.outputs.tech_debt_items > 10
        uses: ./.github/actions/create-tech-debt-issues
        continue-on-error: true
        with:
          pr-number: ${{ steps.pr-number.outputs.pr_number }}
          quality-data-file: artifacts/quality/quality-analysis-data.json
          github-token: ${{ secrets.GITHUB_TOKEN }}

      - name: Complete PR check run
        if: always() && steps.create-check.outputs.check_run_id != ''
        run: |
          # Quality analysis is informational - only fail on technical errors
          SCORE="${{ steps.quality-checks.outputs.overall_score }}"
          
          if [ "${{ job.status }}" = "success" ]; then
            if [[ "${SCORE:-0}" -lt 70 ]]; then
              CONCLUSION="neutral"
              TITLE="📊 Quality Analysis: Insights Available"
              SUMMARY="Quality score: ${SCORE:-0}/100. AI recommendations posted to PR comments."
            else
              CONCLUSION="success"
              TITLE="✅ Quality Analysis: Excellent Quality"
              SUMMARY="Quality score: ${SCORE:-0}/100. Code meets quality standards."
            fi
          elif [ "${{ job.status }}" = "failure" ]; then
            CONCLUSION="failure"
            TITLE="❌ Quality Analysis: Technical Error"
            SUMMARY="Quality analysis failed due to technical issues - check workflow logs"
          else
            CONCLUSION="neutral"
            TITLE="📊 Quality Analysis: Completed"
            SUMMARY="Quality analysis completed. Results available in PR comments."
          fi
          
          gh api repos/${{ github.repository }}/check-runs/${{ steps.create-check.outputs.check_run_id }} \
            --method PATCH \
            --field status="completed" \
            --field conclusion="$CONCLUSION" \
            --field output[title]="$TITLE" \
            --field output[summary]="$SUMMARY"
        env:
          GITHUB_TOKEN: ${{ secrets.GITHUB_TOKEN }}

      - name: Upload quality artifacts
        if: always()
        uses: actions/upload-artifact@v4
        with:
          name: quality-analysis-${{ github.run_number }}
          path: artifacts/quality/
          retention-days: 30

  quality-summary:
    name: "Quality Summary"
    runs-on: ubuntu-latest
    needs: quality-analysis
    if: always() && !cancelled()
    
    steps:
      - name: Generate quality summary
        run: |
          echo "📊 Quality Analysis Summary"
          echo "=========================="
          echo ""
          echo "**Analysis Results:**"
          echo "  - Quality analysis: ${{ needs.quality-analysis.result }}"
          echo ""
          
          if [ "${{ needs.quality-analysis.result }}" = "failure" ]; then
            echo "❌ Quality analysis failed due to technical issues"
            echo "🔧 Check workflow logs for technical problems"
          elif [ "${{ needs.quality-analysis.result }}" = "success" ]; then
            echo "✅ Quality analysis completed successfully"
            echo "🤖 Claude AI standards compliance analysis posted to PR"
            echo "🤖 Claude AI tech debt analysis posted to PR"
            echo "📊 Real AI-powered insights and recommendations available in PR comments"
          else
            echo "⚠️ Quality analysis was skipped or cancelled"
          fi
          
          echo ""
          echo "ℹ️  Note: Quality analysis is informational and provides real Claude AI-powered"
          echo "   recommendations for code improvement. It does not block deployments."
          echo "🤖 Claude AI provides separate detailed analysis for standards compliance and tech debt."<|MERGE_RESOLUTION|>--- conflicted
+++ resolved
@@ -127,146 +127,6 @@
       - name: Standards Compliance AI Analysis
         if: steps.pr-number.outputs.pr_number != ''
         id: claude-standards
-<<<<<<< HEAD
-        uses: anthropics/claude-code-base-action@beta
-        continue-on-error: true
-        with:
-          claude_code_oauth_token: ${{ secrets.CLAUDE_CODE_OAUTH_TOKEN }}
-          prompt_file: Scripts/Prompts/standards-compliance.md
-          allowed_tools: "Read,Glob,Grep,Bash"
-          timeout_minutes: 5
-
-      - name: Tech Debt AI Analysis  
-        if: steps.pr-number.outputs.pr_number != ''
-        id: claude-techdebt
-        uses: anthropics/claude-code-base-action@beta
-        continue-on-error: true
-        with:
-          claude_code_oauth_token: ${{ secrets.CLAUDE_CODE_OAUTH_TOKEN }}
-          prompt_file: Scripts/Prompts/tech-debt-analysis.md
-          allowed_tools: "Read,Glob,Grep,Bash"
-          timeout_minutes: 5
-
-      - name: Post Standards Compliance Comment
-        if: always() && steps.pr-number.outputs.pr_number != '' && steps.claude-standards.outcome == 'success'
-        uses: actions/github-script@v7
-        continue-on-error: true
-        with:
-          github-token: ${{ secrets.GITHUB_TOKEN }}
-          script: |
-            const fs = require('fs');
-            try {
-              // Try multiple potential paths for Claude output
-              const possiblePaths = [
-                '${{ steps.claude-standards.outputs.execution_file || '' }}',
-                '/home/runner/work/_temp/claude-execution-output.json',
-                '/tmp/claude-execution-output.json',
-                './claude-execution-output.json'
-              ];
-              
-              let executionFile = '';
-              let analysisContent = '';
-              
-              // Find the actual execution file
-              for (const path of possiblePaths) {
-                if (path && fs.existsSync(path)) {
-                  executionFile = path;
-                  console.log('Found execution file at:', path);
-                  break;
-                }
-              }
-              
-              if (executionFile) {
-                const executionLog = JSON.parse(fs.readFileSync(executionFile, 'utf8'));
-                analysisContent = executionLog
-                  .filter(entry => entry.role === 'assistant' && entry.content)
-                  .map(entry => entry.content)
-                  .join('\n\n');
-              }
-              
-              // If no execution file found, create a basic comment with step outcome
-              if (!analysisContent) {
-                analysisContent = "Claude AI Standards Compliance Analysis completed successfully.\\n\\n" +
-                  "**Analysis Status:** ✅ Completed\\n" +
-                  "**Step Outcome:** ${{ steps.claude-standards.outcome }}\\n" +
-                  "**Tool Permissions:** Fixed - Claude can now access Read, Glob, Grep, and Bash tools\\n" +
-                  "**Quality Score:** Based on detected violations and compliance issues\\n\\n" +
-                  "*Note: This is a test validation that Claude AI analysis is working with OAuth authentication.*";
-              }
-              
-              await github.rest.issues.createComment({
-                issue_number: ${{ steps.pr-number.outputs.pr_number }},
-                owner: context.repo.owner,
-                repo: context.repo.repo,
-                body: "## 🛠️ Standards Compliance Analysis\\n\\n" + analysisContent
-              });
-              
-              console.log('Posted standards compliance comment successfully');
-            } catch (error) {
-              console.log('Could not post standards compliance comment:', error.message);
-              console.log('Error details:', error);
-            }
-
-      - name: Post Tech Debt Comment
-        if: always() && steps.pr-number.outputs.pr_number != '' && steps.claude-techdebt.outcome == 'success'
-        uses: actions/github-script@v7
-        continue-on-error: true
-        with:
-          github-token: ${{ secrets.GITHUB_TOKEN }}
-          script: |
-            const fs = require('fs');
-            try {
-              // Try multiple potential paths for Claude output
-              const possiblePaths = [
-                '${{ steps.claude-techdebt.outputs.execution_file || '' }}',
-                '/home/runner/work/_temp/claude-execution-output.json',
-                '/tmp/claude-execution-output.json',
-                './claude-execution-output.json'
-              ];
-              
-              let executionFile = '';
-              let analysisContent = '';
-              
-              // Find the actual execution file
-              for (const path of possiblePaths) {
-                if (path && fs.existsSync(path)) {
-                  executionFile = path;
-                  console.log('Found execution file at:', path);
-                  break;
-                }
-              }
-              
-              if (executionFile) {
-                const executionLog = JSON.parse(fs.readFileSync(executionFile, 'utf8'));
-                analysisContent = executionLog
-                  .filter(entry => entry.role === 'assistant' && entry.content)
-                  .map(entry => entry.content)
-                  .join('\n\n');
-              }
-              
-              // If no execution file found, create a basic comment with step outcome
-              if (!analysisContent) {
-                analysisContent = "Claude AI Tech Debt Analysis completed successfully.\\n\\n" +
-                  "**Analysis Status:** ✅ Completed\\n" +
-                  "**Step Outcome:** ${{ steps.claude-techdebt.outcome }}\\n" +
-                  "**Tool Permissions:** Fixed - Claude can now access Read, Glob, Grep, and Bash tools\\n" +
-                  "**Debt Items Detected:** Based on code complexity, performance issues, and maintenance debt\\n\\n" +
-                  "*Note: This is a test validation that Claude AI analysis is working with OAuth authentication.*";
-              }
-              
-              await github.rest.issues.createComment({
-                issue_number: ${{ steps.pr-number.outputs.pr_number }},
-                owner: context.repo.owner,
-                repo: context.repo.repo,
-                body: "## 📈 Tech Debt Analysis\\n\\n" + analysisContent
-              });
-              
-              console.log('Posted tech debt comment successfully');
-            } catch (error) {
-              console.log('Could not post tech debt comment:', error.message);
-              console.log('Error details:', error);
-            }
-=======
         uses: grll/claude-code-action-with-oauth@v1
         continue-on-error: true
         with:
@@ -455,7 +315,6 @@
             Please analyze the code changes and provide your comprehensive technical debt analysis.
 
 
->>>>>>> 50531e22
 
 
       - name: Quality metrics summary
