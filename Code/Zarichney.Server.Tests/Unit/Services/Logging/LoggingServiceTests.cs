--- conflicted
+++ resolved
@@ -27,42 +27,10 @@
     _mockLoggingStatus = new Mock<ILoggingStatus>();
     _mockSeqConnectivity = new Mock<ISeqConnectivity>();
 
-<<<<<<< HEAD
-    // Assert
-    result.Should().NotBeNull("the service should return a status result");
-    result.SeqAvailable.Should().BeTrue("Seq is configured and responding");
-    result.SeqUrl.Should().Be(_config.SeqUrl, "the configured URL should be used");
-    result.Method.Should().NotBeEmpty("a logging method should be determined");
-    result.FallbackActive.Should().BeFalse("Seq is available");
-    result.ConfiguredSeqUrl.Should().Be(_config.SeqUrl, "the configured URL should be reported");
-    result.LogLevel.Should().Be("Information", "the configured log level should be returned");
-    result.FileLoggingPath.Should().NotBeEmpty("file logging path should always be available");
-    result.Timestamp.Should().BeCloseTo(DateTime.UtcNow, TimeSpan.FromSeconds(5), "timestamp should be recent");
-  }
-
-  [Fact]
-  public async Task GetLoggingStatusAsync_WhenSeqUnavailable_ReturnsFallbackStatus()
-  {
-    // Arrange
-    SetupFailedHttpResponse();
-    SetupConfigurationValue("Serilog:MinimumLevel:Default", "Warning");
-
-    // Act
-    var result = await _sut.GetLoggingStatusAsync();
-
-    // Assert
-    result.Should().NotBeNull("the service should return a status result");
-    result.SeqAvailable.Should().BeFalse("Seq is not responding");
-    result.FallbackActive.Should().BeTrue("Seq is not available");
-    result.Method.Should().Contain("Fallback", "fallback logging should be used");
-    result.LogLevel.Should().Be("Warning", "the configured log level should be returned");
-  }
-=======
     _sut = new LoggingService(_mockLogger.Object, _mockLoggingStatus.Object, _mockSeqConnectivity.Object);
   }
 
   #region GetLoggingStatusAsync Tests
->>>>>>> 5ec835c1
 
   [Fact]
   public async Task GetLoggingStatusAsync_DelegatesToLoggingStatusService()
@@ -76,28 +44,8 @@
     var result = await _sut.GetLoggingStatusAsync();
 
     // Assert
-<<<<<<< HEAD
-    result.LogLevel.Should().Be("Warning", "Warning should be the default log level");
-  }
-
-  [Fact]
-  public async Task GetLoggingStatusAsync_WhenExceptionThrown_LogsErrorAndRethrows()
-  {
-    // Arrange
-    _mockHttpHandler.Protected()
-      .Setup<Task<HttpResponseMessage>>("SendAsync", ItExpr.IsAny<HttpRequestMessage>(), ItExpr.IsAny<CancellationToken>())
-      .ThrowsAsync(new InvalidOperationException("Test exception"));
-
-    // Act & Assert
-    var act = async () => await _sut.GetLoggingStatusAsync();
-    await act.Should().ThrowAsync<InvalidOperationException>()
-      .WithMessage("Test exception", "exceptions should be propagated to the caller");
-
-    VerifyLoggerWasCalled(LogLevel.Error, "Error retrieving logging status");
-=======
     result.Should().Be(expectedResult, "the service should delegate to ILoggingStatus");
     _mockLoggingStatus.Verify(x => x.GetLoggingStatusAsync(It.IsAny<CancellationToken>()), Times.Once);
->>>>>>> 5ec835c1
   }
 
   #endregion
@@ -117,46 +65,6 @@
     var result = await _sut.TestSeqConnectivityAsync(testUrl);
 
     // Assert
-<<<<<<< HEAD
-    result.Should().NotBeNull("the service should return a connectivity result");
-    result.Url.Should().Be(testUrl, "the tested URL should be returned");
-    result.IsConnected.Should().BeTrue("the HTTP request was successful");
-    result.ResponseTime.Should().BeGreaterThan(0, "response time should be measured");
-    result.TestedAt.Should().BeCloseTo(DateTime.UtcNow, TimeSpan.FromSeconds(5), "timestamp should be recent");
-    result.Error.Should().BeNull("no error occurred");
-  }
-
-  [Fact]
-  public async Task TestSeqConnectivityAsync_WithFailedConnection_ReturnsFailureResult()
-  {
-    // Arrange
-    var testUrl = "http://test.seq:5341";
-    SetupFailedHttpResponse();
-
-    // Act
-    var result = await _sut.TestSeqConnectivityAsync(testUrl);
-
-    // Assert
-    result.Should().NotBeNull("the service should return a connectivity result");
-    result.Url.Should().Be(testUrl, "the tested URL should be returned");
-    result.IsConnected.Should().BeFalse("the HTTP request failed");
-    result.ResponseTime.Should().Be(-1, "response time should be -1 for failed connections");
-  }
-
-  [Fact]
-  public async Task TestSeqConnectivityAsync_WithoutUrl_UsesConfiguredUrl()
-  {
-    // Arrange
-    SetupSuccessfulHttpResponse();
-
-    // Act
-    var result = await _sut.TestSeqConnectivityAsync();
-
-    // Assert
-    result.Url.Should().Be(_config.SeqUrl, "the configured URL should be used when no URL is provided");
-    result.IsConnected.Should().BeTrue("the connection should succeed");
-  }
-=======
     result.Should().Be(expectedResult, "the service should delegate to ISeqConnectivity");
     _mockSeqConnectivity.Verify(x => x.TestSeqConnectivityAsync(testUrl, It.IsAny<CancellationToken>()), Times.Once);
   }
@@ -164,7 +72,6 @@
   #endregion
 
   #region GetAvailableLoggingMethodsAsync Tests
->>>>>>> 5ec835c1
 
   [Fact]
   public async Task GetAvailableLoggingMethodsAsync_DelegatesToLoggingStatusService()
@@ -178,15 +85,8 @@
     var result = await _sut.GetAvailableLoggingMethodsAsync();
 
     // Assert
-<<<<<<< HEAD
-    result.Should().NotBeNull("the service should return a result even on exception");
-    result.IsConnected.Should().BeFalse("the connection failed due to exception");
-    result.Error.Should().Be(exceptionMessage, "the exception message should be captured");
-    result.ResponseTime.Should().Be(-1, "response time should be -1 for failed connections");
-=======
     result.Should().Be(expectedResult, "the service should delegate to ILoggingStatus");
     _mockLoggingStatus.Verify(x => x.GetAvailableLoggingMethodsAsync(It.IsAny<CancellationToken>()), Times.Once);
->>>>>>> 5ec835c1
   }
 
   #endregion
@@ -205,18 +105,8 @@
     var result = await _sut.GetBestAvailableSeqUrlAsync();
 
     // Assert
-<<<<<<< HEAD
-    result.Should().NotBeNull("the service should return logging methods information");
-    result.NativeSeq.Should().NotBeNull("native Seq information should be included");
-    result.DockerSeq.Should().NotBeNull("Docker Seq information should be included");
-    result.FileLogging.Should().NotBeNull("file logging information should be included");
-    result.FileLogging.Available.Should().BeTrue("file logging is always available");
-    result.FileLogging.Method.Should().Contain("File-based", "file logging method should be described");
-    result.CurrentMethod.Should().NotBeEmpty("current method should be determined");
-=======
     result.Should().Be(expectedResult, "the service should delegate to ISeqConnectivity");
     _mockSeqConnectivity.Verify(x => x.GetBestAvailableSeqUrlAsync(It.IsAny<CancellationToken>()), Times.Once);
->>>>>>> 5ec835c1
   }
 
   #endregion
@@ -236,30 +126,13 @@
     var result = await _sut.TryConnectToSeqAsync(testUrl);
 
     // Assert
-<<<<<<< HEAD
-    result.Should().BeTrue("the HTTP request should succeed");
-    
-    _mockHttpHandler.Protected().Verify(
-      "SendAsync",
-      Times.Once(),
-      ItExpr.Is<HttpRequestMessage>(req => req.RequestUri!.ToString() == $"{url}/api/events/raw"),
-      ItExpr.IsAny<CancellationToken>());
-=======
     result.Should().Be(expectedResult, "the service should delegate to ISeqConnectivity");
     _mockSeqConnectivity.Verify(x => x.TryConnectToSeqAsync(testUrl, It.IsAny<CancellationToken>()), Times.Once);
->>>>>>> 5ec835c1
   }
 
   #endregion
 
-<<<<<<< HEAD
-      // Assert
-      result.Should().BeFalse($"invalid URL '{url}' should return false");
-    }
-  }
-=======
   #region TryStartDockerSeqAsync Tests
->>>>>>> 5ec835c1
 
   [Fact]
   public async Task TryStartDockerSeqAsync_DelegatesToSeqConnectivityService()
@@ -273,25 +146,8 @@
     var result = await _sut.TryStartDockerSeqAsync();
 
     // Assert
-<<<<<<< HEAD
-    result.Should().BeFalse("the request should timeout");
-  }
-
-  [Fact]
-  public async Task TryConnectToSeqAsync_WithCancellation_ThrowsOperationCanceledException()
-  {
-    // Arrange
-    var url = "http://localhost:5341";
-    using var cts = new CancellationTokenSource();
-    cts.Cancel();
-
-    // Act & Assert
-    var act = async () => await _sut.TryConnectToSeqAsync(url, cts.Token);
-    await act.Should().ThrowAsync<OperationCanceledException>("cancellation should be respected");
-=======
     result.Should().Be(expectedResult, "the service should delegate to ISeqConnectivity");
     _mockSeqConnectivity.Verify(x => x.TryStartDockerSeqAsync(It.IsAny<CancellationToken>()), Times.Once);
->>>>>>> 5ec835c1
   }
 
   #endregion
@@ -310,25 +166,13 @@
     var result = await _sut.GetActiveSeqUrlAsync();
 
     // Assert
-<<<<<<< HEAD
-    result.Should().Be(_config.SeqUrl, "configured URL should be preferred when available");
-    VerifyLoggerWasCalled(LogLevel.Information, $"Using configured Seq at: {_config.SeqUrl}");
-=======
     result.Should().Be(expectedResult, "the service should delegate to ISeqConnectivity");
     _mockSeqConnectivity.Verify(x => x.GetActiveSeqUrlAsync(It.IsAny<CancellationToken>()), Times.Once);
->>>>>>> 5ec835c1
   }
 
   #endregion
 
-<<<<<<< HEAD
-    // Assert
-    result.Should().Be(workingUrl, "the first working common URL should be returned");
-    VerifyLoggerWasCalled(LogLevel.Information, $"Found native Seq at: {workingUrl}");
-  }
-=======
   #region GetLoggingMethodAsync Tests
->>>>>>> 5ec835c1
 
   [Fact]
   public async Task GetLoggingMethodAsync_DelegatesToLoggingStatusService()
@@ -342,60 +186,8 @@
     var result = await _sut.GetLoggingMethodAsync();
 
     // Assert
-<<<<<<< HEAD
-    result.Should().BeNull("no Seq instances are available");
-    VerifyLoggerWasCalled(LogLevel.Warning, "No Seq instance found - will use file logging");
-  }
-
-  #endregion
-
-  #region Helper Methods
-
-  private void SetupSuccessfulHttpResponse()
-  {
-    _mockHttpHandler.Protected()
-      .Setup<Task<HttpResponseMessage>>("SendAsync", ItExpr.IsAny<HttpRequestMessage>(), ItExpr.IsAny<CancellationToken>())
-      .ReturnsAsync(new HttpResponseMessage(HttpStatusCode.OK));
-  }
-
-  private void SetupFailedHttpResponse()
-  {
-    _mockHttpHandler.Protected()
-      .Setup<Task<HttpResponseMessage>>("SendAsync", ItExpr.IsAny<HttpRequestMessage>(), ItExpr.IsAny<CancellationToken>())
-      .ReturnsAsync(new HttpResponseMessage(HttpStatusCode.ServiceUnavailable));
-  }
-
-  private void SetupHttpResponsesBasedOnUrl(Func<string, HttpStatusCode> statusCodeSelector)
-  {
-    _mockHttpHandler.Protected()
-      .Setup<Task<HttpResponseMessage>>("SendAsync", ItExpr.IsAny<HttpRequestMessage>(), ItExpr.IsAny<CancellationToken>())
-      .ReturnsAsync((HttpRequestMessage request, CancellationToken ct) =>
-      {
-        var statusCode = statusCodeSelector(request.RequestUri!.ToString());
-        return new HttpResponseMessage(statusCode);
-      });
-  }
-
-  private void SetupConfigurationValue(string key, string? value)
-  {
-    _mockConfiguration.Setup(x => x[key]).Returns(value);
-  }
-
-  private void VerifyLoggerWasCalled(LogLevel level, string message)
-  {
-    _mockLogger.Verify(
-      x => x.Log(
-        level,
-        It.IsAny<EventId>(),
-        It.Is<It.IsAnyType>((v, t) => v.ToString()!.Contains(message)),
-        It.IsAny<Exception>(),
-        It.IsAny<Func<It.IsAnyType, Exception?, string>>()),
-      Times.AtLeastOnce,
-      $"Logger should have been called with level {level} and message containing '{message}'");
-=======
     result.Should().Be(expectedResult, "the service should delegate to ILoggingStatus");
     _mockLoggingStatus.Verify(x => x.GetLoggingMethodAsync(It.IsAny<CancellationToken>()), Times.Once);
->>>>>>> 5ec835c1
   }
 
   #endregion
