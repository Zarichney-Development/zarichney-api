using System.Collections.Concurrent;
using Zarichney.Cookbook.Orders;
using Zarichney.Services.Sessions;
using Zarichney.Tests.TestData.Builders;

namespace Zarichney.Server.Tests.TestData.Builders;

/// <summary>
/// Test data builder for Session entities following established patterns.
/// Enables fluent construction of test Sessions with controlled state.
/// </summary>
public class SessionBuilder : BaseBuilder<SessionBuilder, Session>
{
  public SessionBuilder()
  {
    WithDefaults();
  }

  /// <summary>
  /// Applies sensible default values for a test Session.
  /// </summary>
  /// <returns>The builder for method chaining.</returns>
  public SessionBuilder WithDefaults()
  {
    var now = DateTime.UtcNow;

    // Use reflection to set init-only properties
    var idProperty = typeof(Session).GetProperty(nameof(Session.Id));
    idProperty?.SetValue(Entity, Guid.NewGuid());

    var createdAtProperty = typeof(Session).GetProperty(nameof(Session.CreatedAt));
    createdAtProperty?.SetValue(Entity, now);

    Entity.LastAccessedAt = now;
    Entity.ExpiresAt = now.AddMinutes(15);
    Entity.Duration = TimeSpan.FromMinutes(15);
    Entity.ExpiresImmediately = false;

    return Self();
  }

  /// <summary>
  /// Sets a specific session ID.
  /// </summary>
  public SessionBuilder WithId(Guid id)
  {
    var idProperty = typeof(Session).GetProperty(nameof(Session.Id));
    idProperty?.SetValue(Entity, id);
    return Self();
  }

  /// <summary>
  /// Sets creation timestamp.
  /// </summary>
  public SessionBuilder WithCreatedAt(DateTime createdAt)
  {
    var createdAtProperty = typeof(Session).GetProperty(nameof(Session.CreatedAt));
    createdAtProperty?.SetValue(Entity, createdAt);
    return Self();
  }

  /// <summary>
  /// Sets the session to expire immediately.
  /// </summary>
  public SessionBuilder WithImmediateExpiry()
  {
    Entity.ExpiresImmediately = true;
    Entity.Duration = null;
    return Self();
  }

  /// <summary>
  /// Sets a specific duration for the session.
  /// </summary>
  public SessionBuilder WithDuration(TimeSpan duration)
  {
    Entity.Duration = duration;
    Entity.ExpiresImmediately = false;
    return Self();
  }

  /// <summary>
  /// Associates a user ID with the session.
  /// </summary>
  public SessionBuilder WithUserId(string userId)
  {
    Entity.UserId = userId;
    return Self();
  }

  /// <summary>
  /// Associates an API key with the session.
  /// </summary>
  public SessionBuilder WithApiKey(string apiKey)
  {
    Entity.ApiKeyValue = apiKey;
    return Self();
  }

  /// <summary>
  /// Adds a scope to the session.
  /// </summary>
  public SessionBuilder WithScope(Guid scopeId)
  {
    Entity.Scopes.TryAdd(scopeId, 0);
    return Self();
  }

  /// <summary>
  /// Adds multiple scopes to the session.
  /// </summary>
  public SessionBuilder WithScopes(params Guid[] scopeIds)
  {
    foreach (var scopeId in scopeIds)
    {
      Entity.Scopes.TryAdd(scopeId, 0);
    }
    return Self();
  }

  /// <summary>
  /// Creates an anonymous session (no user ID or API key).
  /// </summary>
  public SessionBuilder Anonymous()
  {
    Entity.UserId = null;
    Entity.ApiKeyValue = null;
    return Self();
  }

  /// <summary>
  /// Sets last accessed timestamp.
  /// </summary>
  public SessionBuilder WithLastAccessedAt(DateTime lastAccessedAt)
  {
    Entity.LastAccessedAt = lastAccessedAt;
    return Self();
  }

  /// <summary>
  /// Sets expiration timestamp.
  /// </summary>
  public SessionBuilder WithExpiresAt(DateTime expiresAt)
  {
    Entity.ExpiresAt = expiresAt;
    return Self();
  }

  /// <summary>
<<<<<<< HEAD
  /// Associates a CookbookOrder with the session.
  /// </summary>
  public SessionBuilder WithOrder(CookbookOrder? order)
  {
    Entity.Order = order;
=======
  /// Sets the CookbookOrder associated with this session.
  /// </summary>
  public SessionBuilder WithOrder(CookbookOrder? order)
  {
    // Use reflection to set the internal setter property
    var orderProperty = typeof(Session).GetProperty(nameof(Session.Order));
    orderProperty?.SetValue(Entity, order);
>>>>>>> 2b8ac3fa
    return Self();
  }
}

/// <summary>
/// Test data builder for SessionConfig entities following established patterns.
/// Enables fluent construction of test SessionConfig with controlled values.
/// </summary>
public class SessionConfigBuilder : BaseBuilder<SessionConfigBuilder, SessionConfig>
{
  public SessionConfigBuilder()
  {
    WithDefaults();
  }

  /// <summary>
  /// Applies standard default values for SessionConfig.
  /// </summary>
  public SessionConfigBuilder WithDefaults()
  {
    Entity.CleanupIntervalMins = 1;
    Entity.DefaultDurationMins = 15;
    Entity.MaxConcurrentCleanup = 10;
    return Self();
  }

  /// <summary>
  /// Sets custom cleanup interval.
  /// </summary>
  public SessionConfigBuilder WithCleanupInterval(int minutes)
  {
    Entity.CleanupIntervalMins = minutes;
    return Self();
  }

  /// <summary>
  /// Sets custom default session duration.
  /// </summary>
  public SessionConfigBuilder WithDefaultDuration(int minutes)
  {
    Entity.DefaultDurationMins = minutes;
    return Self();
  }

  /// <summary>
  /// Sets custom max concurrent cleanup limit.
  /// </summary>
  public SessionConfigBuilder WithMaxConcurrentCleanup(int maxConcurrent)
  {
    Entity.MaxConcurrentCleanup = maxConcurrent;
    return Self();
  }
}<|MERGE_RESOLUTION|>--- conflicted
+++ resolved
@@ -147,13 +147,6 @@
   }
 
   /// <summary>
-<<<<<<< HEAD
-  /// Associates a CookbookOrder with the session.
-  /// </summary>
-  public SessionBuilder WithOrder(CookbookOrder? order)
-  {
-    Entity.Order = order;
-=======
   /// Sets the CookbookOrder associated with this session.
   /// </summary>
   public SessionBuilder WithOrder(CookbookOrder? order)
@@ -161,7 +154,6 @@
     // Use reflection to set the internal setter property
     var orderProperty = typeof(Session).GetProperty(nameof(Session.Order));
     orderProperty?.SetValue(Entity, order);
->>>>>>> 2b8ac3fa
     return Self();
   }
 }
